"""Data transforms for the loaders
"""
import torch
import torch.nn.functional as F
from torchvision import transforms as trsfs
from torchvision.transforms.functional import (
    adjust_brightness,
    adjust_contrast,
    adjust_saturation,
)
import numpy as np
<<<<<<< HEAD
import random
from PIL import Image
=======
>>>>>>> 940852b1
import traceback


def interpolation(task):
    if task in ["d", "m", "s"]:
        return {"mode": "nearest"}
    else:
        return {"mode": "bilinear", "align_corners": True}


class Resize:
    def __init__(self, target_size, keep_aspect_ratio=False):
        """
        Resize transform. Target_size can be an int or a tuple of ints,
        depending on whether both height and width should have the same
        final size or not.

        If keep_aspect_ratio is specified then target_size must be an int:
        the smallest dimension of x will be set to target_size and the largest
        dimension will be computed to the closest int keeping the original
        aspect ratio. e.g.
        >>> x = torch.rand(1, 3, 1200, 1800)
        >>> m = torch.rand(1, 1, 600, 600)
        >>> d = {"x": x, "m": m}
        >>> {k: v.shape for k, v in Resize(640, True)(d).items()}
         {"x": (1, 3, 640, 960), "m": (1, 1, 640, 960)}



        Args:
            target_size (int | tuple(int)): New size for the tensor
            keep_aspect_ratio (bool, optional): Whether or not to keep aspect ratio
                when resizing. Requires target_size to be an int. If keeping aspect
                ratio, smallest dim will be set to target_size. Defaults to False.
        """
        if isinstance(target_size, (int, tuple, list)):
            if not isinstance(target_size, int) and not keep_aspect_ratio:
                assert len(target_size) == 2
                self.h, self.w = target_size
            else:
                if keep_aspect_ratio:
                    assert isinstance(target_size, int)
                self.h = self.w = target_size

            self.default_h = int(self.h)
            self.default_w = int(self.w)
            self.sizes = {}
        elif isinstance(target_size, dict):
            assert (
                not keep_aspect_ratio
            ), "dict target_size not compatible with keep_aspect_ratio"

            self.sizes = {
                k: {"h": v, "w": v} for k, v in target_size.items() if k != "default"
            }
            self.default_h = int(target_size["default"])
            self.default_w = int(target_size["default"])

        self.keep_aspect_ratio = keep_aspect_ratio

    def compute_new_default_size(self, tensor):
        """
        compute the new size for a tensor depending on target size
        and keep_aspect_rato

        Args:
            tensor (torch.Tensor): 4D tensor N x C x H x W.

        Returns:
            tuple(int): (new_height, new_width)
        """
        if self.keep_aspect_ratio:
            h, w = tensor.shape[-2:]
            if h < w:
                return (self.h, int(self.default_h * w / h))
            else:
                return (int(self.default_h * h / w), self.default_w)
        return (self.default_h, self.default_w)

    def compute_new_size_for_task(self, task):
        assert (
            not self.keep_aspect_ratio
        ), "compute_new_size_for_task is not compatible with keep aspect ratio"

        if task not in self.sizes:
            return (self.default_h, self.default_w)

        return (self.sizes[task]["h"], self.sizes[task]["w"])

    def __call__(self, data):
        """
        Resize a dict of tensors to the "x" key's new_size

        Args:
            data (dict[str:torch.Tensor]): The data dict to transform

        Returns:
            dict[str: torch.Tensor]: dict with all tensors resized to the
                new size of the data["x"] tensor
        """
        task = tensor = new_size = None
        try:
            if not self.sizes:
                d = {}
                new_size = self.compute_new_default_size(data["x"])
                for task, tensor in data.items():
                    d[task] = F.interpolate(
                        tensor, size=new_size, **interpolation(task)
                    )
                return d

            d = {}
            for task, tensor in data.items():
                new_size = self.compute_new_size_for_task(task)
                d[task] = F.interpolate(tensor, size=new_size, **interpolation(task))
            return d

        except Exception as e:
            tb = traceback.format_exc()
            print("Debug: task, shape, interpolation, h, w, new_size")
            print(task)
            print(tensor.shape)
            print(interpolation(task))
            print(self.h, self.w)
            print(new_size)
            print(tb)
            raise Exception(e)


class RandomCrop:
    def __init__(self, size):
        assert isinstance(size, (int, tuple, list))
        if not isinstance(size, int):
            self.h, self.w = size
        else:
            assert len(size == 2)
            self.h = self.w = size

        self.h = int(self.h)
        self.w = int(self.w)

    def __call__(self, data):
        h, w = data["x"].size()[-2:]
        top = np.random.randint(0, h - self.h)
        left = np.random.randint(0, w - self.w)
        return {
            task: tensor[:, :, top : top + self.h, left : left + self.w]
            for task, tensor in data.items()
        }


class RandomHorizontalFlip:
    def __init__(self, p=0.5):
        # self.flip = TF.hflip
        self.p = p

    def __call__(self, data):
        if np.random.rand() > self.p:
            return data
        return {task: torch.flip(tensor, [3]) for task, tensor in data.items()}


class ToTensor:
    def __init__(self):
        self.ImagetoTensor = trsfs.ToTensor()
        self.MaptoTensor = self.ImagetoTensor

    def __call__(self, data):
        new_data = {}
        for task, im in data.items():
            if task in {"x", "a"}:
                new_data[task] = self.ImagetoTensor(im)
            elif task in {"m"}:
                new_data[task] = self.MaptoTensor(im)
            elif task == "s":
                new_data[task] = torch.squeeze(torch.from_numpy(np.array(im))).to(
                    torch.int64
                )
            elif task == "d":
                new_data = im

        return new_data


class Normalize:
    def __init__(self, opts):
        if opts.data.normalization == "HRNet":
            self.normImage = trsfs.Normalize(
                ((0.485, 0.456, 0.406), (0.229, 0.224, 0.225))
            )
        else:
            self.normImage = trsfs.Normalize((0.5, 0.5, 0.5), (0.5, 0.5, 0.5))
        self.normDepth = lambda x: x
        self.normMask = lambda x: x
        self.normSeg = lambda x: x

        self.normalize = {
            "x": self.normImage,
            "s": self.normSeg,
            "d": self.normDepth,
            "m": self.normMask,
        }

    def __call__(self, data):
        return {
            task: self.normalize.get(task, lambda x: x)(tensor.squeeze(0))
            for task, tensor in data.items()
        }


<<<<<<< HEAD
class RandBrightness:  # Input need to be between -1 and 1
    def __call__(self, data):
        return {
            task: rand_brightness(tensor) if task == "x" else tensor
            for task, tensor in data.items()
        }


class RandSaturation:
    def __call__(self, data):
        return {
            task: rand_saturation(tensor) if task == "x" else tensor
            for task, tensor in data.items()
        }


class RandContrast:
    def __call__(self, data):
        return {
            task: rand_contrast(tensor) if task == "x" else tensor
=======
class BucketizeDepth:
    def __init__(self, opts, domain):
        self.domain = domain

        if opts.gen.d.classify.enable and domain in {"s", "kitti"}:
            self.buckets = torch.linspace(
                *[
                    opts.gen.d.classify.linspace.min,
                    opts.gen.d.classify.linspace.max,
                    opts.gen.d.classify.linspace.buckets - 1,
                ]
            )

            self.transforms = {
                "d": lambda tensor: torch.bucketize(
                    tensor, self.buckets, out_int32=True, right=True
                )
            }
        else:
            self.transforms = {}

    def __call__(self, data):
        return {
            task: self.transforms.get(task, lambda x: x)(tensor)
>>>>>>> 940852b1
            for task, tensor in data.items()
        }


def get_transform(transform_item):
    """Returns the torchivion transform function associated to a
    transform_item listed in opts.data.transforms ; transform_item is
    an addict.Dict
    """

    if transform_item.name == "crop" and not transform_item.ignore:
        return RandomCrop((transform_item.height, transform_item.width))

    elif transform_item.name == "resize" and not transform_item.ignore:
        return Resize(
            transform_item.new_size, transform_item.get("keep_aspect_ratio", False)
        )

    elif transform_item.name == "hflip" and not transform_item.ignore:
        return RandomHorizontalFlip(p=transform_item.p or 0.5)

    elif transform_item.name == "brightness" and not transform_item.ignore:
        return RandBrightness()

    elif transform_item.name == "saturation" and not transform_item.ignore:
        return RandSaturation()

    elif transform_item.name == "contrast" and not transform_item.ignore:
        return RandContrast()

    elif transform_item.ignore:
        return None

    raise ValueError("Unknown transform_item {}".format(transform_item))


<<<<<<< HEAD
def get_transforms(opts, mode):
    """Get all the transform functions listed in opts.data.transforms
    using get_transform(transform_item)
    """
    transforms = []
    color_jittering = ["brightness", "saturation", "contrast"]
=======
def get_transforms(opts, domain):
    """Get all the transform functions listed in opts.data.transforms
    using get_transform(transform_item)
    """
    last_transforms = [Normalize(opts), BucketizeDepth(opts, domain)]
>>>>>>> 940852b1

    for t in opts.data.transforms:
        if t.name not in color_jittering and get_transform(t) is not None:
            transforms.append(get_transform(t))

    if "p" not in opts.tasks and mode == "train":
        for t in opts.data.transforms:
            if t.name in color_jittering and get_transform(t) is not None:
                transforms.append(get_transform(t))

    transforms += [Normalize(opts)]

    return transforms


# --------- Adapted functions from https://github.com/mit-han-lab/data-efficient-gans ---------#
def rand_brightness(tensor, is_diff_augment=False):
    if is_diff_augment:
        assert len(tensor.shape) == 4
        type_ = tensor.dtype
        device_ = tensor.device
        rand_tens = torch.rand(tensor.size(0), 1, 1, 1, dtype=type_, device=device_)
        return tensor + (rand_tens - 0.5)
    else:
        factor = random.uniform(0.5, 1.5)
        tensor = adjust_brightness(tensor, brightness_factor=factor)
        # dummy pixels to fool scaling and preserve range
        tensor[:, :, 0, 0] = 1.0
        tensor[:, :, -1, -1] = 0.0
        return tensor


def rand_saturation(tensor, is_diff_augment=False):
    if is_diff_augment:
        assert len(tensor.shape) == 4
        type_ = tensor.dtype
        device_ = tensor.device
        rand_tens = torch.rand(tensor.size(0), 1, 1, 1, dtype=type_, device=device_)
        x_mean = tensor.mean(dim=1, keepdim=True)
        return (tensor - x_mean) * (rand_tens * 2) + x_mean
    else:
        factor = random.uniform(0.5, 1.5)
        tensor = adjust_saturation(tensor, saturation_factor=factor)
        # dummy pixels to fool scaling and preserve range
        tensor[:, :, 0, 0] = 1.0
        tensor[:, :, -1, -1] = 0.0
        return tensor


def rand_contrast(tensor, is_diff_augment=False):
    if is_diff_augment:
        assert len(tensor.shape) == 4
        type_ = tensor.dtype
        device_ = tensor.device
        rand_tens = torch.rand(tensor.size(0), 1, 1, 1, dtype=type_, device=device_)
        x_mean = tensor.mean(dim=[1, 2, 3], keepdim=True)
        return (tensor - x_mean) * (rand_tens + 0.5) + x_mean
    else:
        factor = random.uniform(0.5, 1.5)
        tensor = adjust_contrast(tensor, contrast_factor=factor)
        # dummy pixels to fool scaling and preserve range
        tensor[:, :, 0, 0] = 1.0
        tensor[:, :, -1, -1] = 0.0
        return tensor


def rand_cutout(tensor, ratio=0.5):
    assert len(tensor.shape) == 4, "For rand cutout, tensor must be 4D."
    type_ = tensor.dtype
    device_ = tensor.device
    cutout_size = int(tensor.size(-2) * ratio + 0.5), int(tensor.size(-1) * ratio + 0.5)
    grid_batch, grid_x, grid_y = torch.meshgrid(
        torch.arange(tensor.size(0), dtype=torch.long, device=device_),
        torch.arange(cutout_size[0], dtype=torch.long, device=device_),
        torch.arange(cutout_size[1], dtype=torch.long, device=device_),
    )
    size_ = [tensor.size(0), 1, 1]
    offset_x = torch.randint(
        0, tensor.size(-2) + (1 - cutout_size[0] % 2), size=size_, device=device_,
    )
    offset_y = torch.randint(
        0, tensor.size(-1) + (1 - cutout_size[1] % 2), size=size_, device=device_,
    )
    grid_x = torch.clamp(
        grid_x + offset_x - cutout_size[0] // 2, min=0, max=tensor.size(-2) - 1
    )
    grid_y = torch.clamp(
        grid_y + offset_y - cutout_size[1] // 2, min=0, max=tensor.size(-1) - 1
    )
    mask = torch.ones(
        tensor.size(0), tensor.size(2), tensor.size(3), dtype=type_, device=device_
    )
    mask[grid_batch, grid_x, grid_y] = 0
    return tensor * mask.unsqueeze(1)


def rand_translation(tensor, ratio=0.125):
    assert len(tensor.shape) == 4, "For rand translation, tensor must be 4D."
    device_ = tensor.device
    shift_x, shift_y = (
        int(tensor.size(2) * ratio + 0.5),
        int(tensor.size(3) * ratio + 0.5),
    )
    translation_x = torch.randint(
        -shift_x, shift_x + 1, size=[tensor.size(0), 1, 1], device=device_
    )
    translation_y = torch.randint(
        -shift_y, shift_y + 1, size=[tensor.size(0), 1, 1], device=device_
    )
    grid_batch, grid_x, grid_y = torch.meshgrid(
        torch.arange(tensor.size(0), dtype=torch.long, device=device_),
        torch.arange(tensor.size(2), dtype=torch.long, device=device_),
        torch.arange(tensor.size(3), dtype=torch.long, device=device_),
    )
    grid_x = torch.clamp(grid_x + translation_x + 1, 0, tensor.size(2) + 1)
    grid_y = torch.clamp(grid_y + translation_y + 1, 0, tensor.size(3) + 1)
    x_pad = F.pad(tensor, [1, 1, 1, 1, 0, 0, 0, 0])
    tensor = (
        x_pad.permute(0, 2, 3, 1)
        .contiguous()[grid_batch, grid_x, grid_y]
        .permute(0, 3, 1, 2)
    )
    return tensor


class DiffTransforms:
    def __init__(self, diff_augm_opts):
        self.do_color_jittering = diff_augm_opts.do_color_jittering
        self.do_cutout = diff_augm_opts.do_cutout
        self.do_translation = diff_augm_opts.do_translation
        self.cutout_ratio = diff_augm_opts.cutout_ratio
        self.translation_ratio = diff_augm_opts.translation_ratio

    def __call__(self, tensor):
        if self.do_color_jittering:
            tensor = rand_brightness(tensor, is_diff_augment=True)
            tensor = rand_contrast(tensor, is_diff_augment=True)
            tensor = rand_saturation(tensor, is_diff_augment=True)
        if self.do_translation:
            tensor = rand_translation(tensor, ratio=self.translation_ratio)
        if self.do_cutout:
            tensor = rand_cutout(tensor, ratio=self.cutout_ratio)
        return tensor<|MERGE_RESOLUTION|>--- conflicted
+++ resolved
@@ -9,11 +9,7 @@
     adjust_saturation,
 )
 import numpy as np
-<<<<<<< HEAD
 import random
-from PIL import Image
-=======
->>>>>>> 940852b1
 import traceback
 
 
@@ -224,7 +220,6 @@
         }
 
 
-<<<<<<< HEAD
 class RandBrightness:  # Input need to be between -1 and 1
     def __call__(self, data):
         return {
@@ -245,7 +240,10 @@
     def __call__(self, data):
         return {
             task: rand_contrast(tensor) if task == "x" else tensor
-=======
+            for task, tensor in data.items()
+        }
+
+
 class BucketizeDepth:
     def __init__(self, opts, domain):
         self.domain = domain
@@ -270,7 +268,6 @@
     def __call__(self, data):
         return {
             task: self.transforms.get(task, lambda x: x)(tensor)
->>>>>>> 940852b1
             for task, tensor in data.items()
         }
 
@@ -307,20 +304,12 @@
     raise ValueError("Unknown transform_item {}".format(transform_item))
 
 
-<<<<<<< HEAD
-def get_transforms(opts, mode):
+def get_transforms(opts, mode, domain):
     """Get all the transform functions listed in opts.data.transforms
     using get_transform(transform_item)
     """
     transforms = []
     color_jittering = ["brightness", "saturation", "contrast"]
-=======
-def get_transforms(opts, domain):
-    """Get all the transform functions listed in opts.data.transforms
-    using get_transform(transform_item)
-    """
-    last_transforms = [Normalize(opts), BucketizeDepth(opts, domain)]
->>>>>>> 940852b1
 
     for t in opts.data.transforms:
         if t.name not in color_jittering and get_transform(t) is not None:
@@ -331,7 +320,7 @@
             if t.name in color_jittering and get_transform(t) is not None:
                 transforms.append(get_transform(t))
 
-    transforms += [Normalize(opts)]
+    transforms += [Normalize(opts), BucketizeDepth(opts, domain)]
 
     return transforms
 
