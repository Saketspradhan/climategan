"""File for all blocks which are parts of decoders
"""
import torch
import torch.nn as nn
import torch.nn.functional as F

import omnigan.strings as strings
from omnigan.norms import SPADE, AdaptiveInstanceNorm2d, LayerNorm, SpectralNorm


class InterpolateNearest2d(nn.Module):
    """
    Custom implementation of nn.Upsample because pytorch/xla
    does not yet support scale_factor and needs to be provided with
    the output_size
    """

    def __init__(self, scale_factor=2):
        """
        Create an InterpolateNearest2d module

        Args:
            scale_factor (int, optional): Output size multiplier. Defaults to 2.
        """
        super().__init__()
        self.scale_factor = scale_factor

    def forward(self, x):
        """
        Interpolate x in "nearest" mode on its last 2 dimensions

        Args:
            x (torch.Tensor): input to interpolate

        Returns:
            torch.Tensor: upsampled tensor with shape
                (...x.shape, x.shape[-2] * scale_factor, x.shape[-1] * scale_factor)
        """
        return F.interpolate(
            x,
            size=(x.shape[-2] * self.scale_factor, x.shape[-1] * self.scale_factor),
            mode="nearest",
        )


# -----------------------------------------
# -----  Generic Convolutional Block  -----
# -----------------------------------------
class Conv2dBlock(nn.Module):
    def __init__(
        self,
        input_dim,
        output_dim,
        kernel_size,
        stride=1,
        padding=0,
        dilation=1,
        norm="none",
        activation="relu",
        pad_type="zero",
        bias=True,
    ):
        super().__init__()
        self.use_bias = bias
        # initialize padding
        if pad_type == "reflect":
            self.pad = nn.ReflectionPad2d(padding)
        elif pad_type == "replicate":
            self.pad = nn.ReplicationPad2d(padding)
        elif pad_type == "zero":
            self.pad = nn.ZeroPad2d(padding)
        else:
            assert 0, "Unsupported padding type: {}".format(pad_type)

        # initialize normalization
        use_spectral_norm = False
        if norm.startswith("spectral_"):
            norm = norm.replace("spectral_", "")
            use_spectral_norm = True

        norm_dim = output_dim
        if norm == "batch":
            self.norm = nn.BatchNorm2d(norm_dim)
        elif norm == "instance":
            # self.norm = nn.InstanceNorm2d(norm_dim, track_running_stats=True)
            self.norm = nn.InstanceNorm2d(norm_dim)
        elif norm == "layer":
            self.norm = LayerNorm(norm_dim)
        elif norm == "adain":
            self.norm = AdaptiveInstanceNorm2d(norm_dim)
        elif norm == "spectral" or norm.startswith("spectral_"):
            self.norm = None  # dealt with later in the code
        elif norm == "none":
            self.norm = None
        else:
            raise ValueError("Unsupported normalization: {}".format(norm))

        # initialize activation
        if activation == "relu":
            self.activation = nn.ReLU(inplace=False)
        elif activation == "lrelu":
            self.activation = nn.LeakyReLU(0.2, inplace=False)
        elif activation == "prelu":
            self.activation = nn.PReLU()
        elif activation == "selu":
            self.activation = nn.SELU(inplace=False)
        elif activation == "tanh":
            self.activation = nn.Tanh()
        elif activation == "sigmoid":
            self.activation = nn.Sigmoid()
        elif activation == "none":
            self.activation = None
        else:
            raise ValueError("Unsupported activation: {}".format(activation))

        # initialize convolution
        if norm == "spectral" or use_spectral_norm:
            self.conv = SpectralNorm(
                nn.Conv2d(
                    input_dim,
                    output_dim,
                    kernel_size,
                    stride,
                    dilation=dilation,
                    bias=self.use_bias,
                )
            )
        else:
            self.conv = nn.Conv2d(
                input_dim,
                output_dim,
                kernel_size,
                stride,
                dilation=dilation,
                bias=self.use_bias if norm != "batch" else False,
            )

    def forward(self, x):
        x = self.conv(self.pad(x))
        if self.norm is not None:
            x = self.norm(x)
        if self.activation is not None:
            x = self.activation(x)
        return x

    def __str__(self):
        return strings.conv2dblock(self)


# -----------------------------
# -----  Residual Blocks  -----
# -----------------------------
class ResBlocks(nn.Module):
    """
    From https://github.com/NVlabs/MUNIT/blob/master/networks.py
    """

    def __init__(self, num_blocks, dim, norm="in", activation="relu", pad_type="zero"):
        super().__init__()
        self.model = nn.Sequential(
            *[
                ResBlock(dim, norm=norm, activation=activation, pad_type=pad_type)
                for _ in range(num_blocks)
            ]
        )

    def forward(self, x):
        return self.model(x)

    def __str__(self):
        return strings.resblocks(self)


class ResBlock(nn.Module):
    def __init__(self, dim, norm="in", activation="relu", pad_type="zero"):
        super().__init__()
        self.dim = dim
        self.norm = norm
        self.activation = activation
        model = []
        model += [
            Conv2dBlock(
                dim, dim, 3, 1, 1, norm=norm, activation=activation, pad_type=pad_type
            )
        ]
        model += [
            Conv2dBlock(
                dim, dim, 3, 1, 1, norm=norm, activation="none", pad_type=pad_type
            )
        ]
        self.model = nn.Sequential(*model)

    def forward(self, x):
        residual = x
        out = self.model(x)
        out += residual
        return out

    def __str__(self):
        return strings.resblock(self)


# --------------------------
# -----  Base Decoder  -----
# --------------------------
class BaseDecoder(nn.Module):
    def __init__(
        self,
        n_upsample=4,
        n_res=4,
        input_dim=2048,
        proj_dim=64,
        output_dim=3,
        norm="batch",
        activ="relu",
        pad_type="zero",
        output_activ="tanh",
        low_level_feats_dim=-1,
        use_dada=False,
    ):
        super().__init__()

        self.low_level_feats_dim = low_level_feats_dim
        self.use_dada = use_dada

        self.model = []
        if proj_dim != -1:
            self.proj_conv = Conv2dBlock(
                input_dim, proj_dim, 1, 1, 0, norm=norm, activation=activ
            )
        else:
            self.proj_conv = None
            proj_dim = input_dim

        if low_level_feats_dim > 0:
            self.low_level_conv = Conv2dBlock(
                input_dim=low_level_feats_dim,
                output_dim=proj_dim,
                kernel_size=3,
                stride=1,
                padding=1,
                pad_type=pad_type,
                norm=norm,
                activation=activ,
            )
            self.merge_feats_conv = Conv2dBlock(
                input_dim=2 * proj_dim,
                output_dim=proj_dim,
                kernel_size=1,
                stride=1,
                padding=0,
                pad_type=pad_type,
                norm=norm,
                activation=activ,
            )
        else:
            self.low_level_conv = None

        self.model += [ResBlocks(n_res, proj_dim, norm, activ, pad_type=pad_type)]
        dim = proj_dim
        # upsampling blocks
        for i in range(n_upsample):
            self.model += [
                InterpolateNearest2d(scale_factor=2),
                Conv2dBlock(
                    input_dim=dim,
                    output_dim=dim // 2,
                    kernel_size=3,
                    stride=1,
                    padding=1,
                    pad_type=pad_type,
                    norm=norm,
                    activation=activ,
                ),
            ]
            dim //= 2
        # use reflection padding in the last conv layer
        self.model += [
            Conv2dBlock(
                input_dim=dim,
                output_dim=output_dim,
                kernel_size=3,
                stride=1,
                padding=1,
                pad_type=pad_type,
                norm="none",
                activation=output_activ,
            )
        ]
        self.model = nn.Sequential(*self.model)

    def forward(self, z, cond=None, z_depth=None):
        low_level_feat = None
        if isinstance(z, (list, tuple)):
            if self.low_level_conv is None:
                z = z[0]
            else:
                z, low_level_feat = z
                low_level_feat = self.low_level_conv(low_level_feat)
                low_level_feat = F.interpolate(
                    low_level_feat, size=z.shape[-2:], mode="bilinear"
                )

        if z_depth is not None and self.use_dada:
            z = z * z_depth

        if self.proj_conv is not None:
            z = self.proj_conv(z)

        if low_level_feat is not None:
            z = self.merge_feats_conv(torch.cat([low_level_feat, z], dim=1))

        return self.model(z)

    def __str__(self):
        return strings.basedecoder(self)


<<<<<<< HEAD
=======
class DADADepthRegressionDecoder(nn.Module):
    """
    Depth decoder based on depth auxiliary task in DADA paper
    """

    def __init__(self, opts):
        super().__init__()
        if (
            opts.gen.encoder.architecture == "deeplabv3"
            and opts.gen.deeplabv3.backbone == "mobilenet"
        ):
            res_dim = 320
        else:
            res_dim = 2048

        mid_dim = 512

        self.do_feat_fusion = False
        if opts.gen.m.use_dada or ("s" in opts.tasks and opts.gen.s.use_dada):
            self.do_feat_fusion = True
            self.dec4 = Conv2dBlock(
                128,
                res_dim,
                1,
                stride=1,
                padding=0,
                bias=True,
                activation="lrelu",
                norm="none",
            )

        self.relu = nn.ReLU(inplace=True)
        self.enc4_1 = Conv2dBlock(
            res_dim,
            mid_dim,
            1,
            stride=1,
            padding=0,
            bias=False,
            activation="lrelu",
            pad_type="reflect",
            norm="batch",
        )
        self.enc4_2 = Conv2dBlock(
            mid_dim,
            mid_dim,
            3,
            stride=1,
            padding=1,
            bias=False,
            activation="lrelu",
            pad_type="reflect",
            norm="batch",
        )
        self.enc4_3 = Conv2dBlock(
            mid_dim,
            128,
            1,
            stride=1,
            padding=0,
            bias=False,
            activation="lrelu",
            pad_type="reflect",
            norm="batch",
        )
        self.upsample = None
        if opts.gen.d.upsample_featuremaps:
            self.upsample = nn.Sequential(
                *[
                    InterpolateNearest2d(),
                    Conv2dBlock(
                        128,
                        32,
                        3,
                        stride=1,
                        padding=1,
                        bias=False,
                        activation="lrelu",
                        pad_type="reflect",
                        norm="batch",
                    ),
                    nn.Conv2d(32, 1, kernel_size=1, stride=1, padding=0),
                ]
            )
        self._target_size = find_target_size(opts, "d")
        print(
            "      - {}:  setting target size to {}".format(
                self.__class__.__name__, self._target_size
            )
        )

    def set_target_size(self, size):
        """
        Set final interpolation's target size

        Args:
            size (int, list, tuple): target size (h, w). If int, target will be (i, i)
        """
        if isinstance(size, (list, tuple)):
            self._target_size = size[:2]
        else:
            self._target_size = (size, size)

    def forward(self, z):
        if isinstance(z, (list, tuple)):
            z = z[0]
        z4_enc = self.enc4_1(z)
        z4_enc = self.enc4_2(z4_enc)
        z4_enc = self.enc4_3(z4_enc)

        z_depth = None
        if self.do_feat_fusion:
            z_depth = self.dec4(z4_enc)

        if self.upsample is not None:
            z4_enc = self.upsample(z4_enc)

        depth = torch.mean(z4_enc, dim=1, keepdim=True)  # DADA paper decoder
        if depth.shape[-1] != self._target_size:
            depth = F.interpolate(
                depth,
                size=(384, 384),  # size used in MiDaS inference
                mode="bicubic",  # what MiDaS uses
                align_corners=False,
            )

            depth = F.interpolate(
                depth, (self._target_size, self._target_size), mode="nearest"
            )  # what we used in the transforms to resize input

        return depth, z_depth

    def __str__(self):
        return "Depth_decoder"
        # return strings.basedecoder(self)


>>>>>>> a29c2a88
# --------------------------
# -----  SPADE Blocks  -----
# --------------------------
# https://github.com/NVlabs/SPADE/blob/0ff661e70131c9b85091d11a66e019c0f2062d4c
# /models/networks/generator.py
# 0ff661e on 13 Apr 2019
class SPADEResnetBlock(nn.Module):
    def __init__(
        self,
        fin,
        fout,
        cond_nc,
        spade_use_spectral_norm,
        spade_param_free_norm,
        spade_kernel_size,
        last_activation=None,
    ):
        super().__init__()
        # Attributes

        self.fin = fin
        self.fout = fout
        self.use_spectral_norm = spade_use_spectral_norm
        self.param_free_norm = spade_param_free_norm
        self.kernel_size = spade_kernel_size

        self.learned_shortcut = fin != fout
        self.last_activation = last_activation
        fmiddle = min(fin, fout)

        # create conv layers
        self.conv_0 = nn.Conv2d(fin, fmiddle, kernel_size=3, padding=1)
        self.conv_1 = nn.Conv2d(fmiddle, fout, kernel_size=3, padding=1)
        if self.learned_shortcut:
            self.conv_s = nn.Conv2d(fin, fout, kernel_size=1, bias=False)

        # apply spectral norm if specified
        if spade_use_spectral_norm:
            self.conv_0 = SpectralNorm(self.conv_0)
            self.conv_1 = SpectralNorm(self.conv_1)
            if self.learned_shortcut:
                self.conv_s = SpectralNorm(self.conv_s)

        self.norm_0 = SPADE(spade_param_free_norm, spade_kernel_size, fin, cond_nc)
        self.norm_1 = SPADE(spade_param_free_norm, spade_kernel_size, fmiddle, cond_nc)
        if self.learned_shortcut:
            self.norm_s = SPADE(spade_param_free_norm, spade_kernel_size, fin, cond_nc)

    # note the resnet block with SPADE also takes in |seg|,
    # the semantic segmentation map as input
    def forward(self, x, seg):
        x_s = self.shortcut(x, seg)

        dx = self.conv_0(self.activation(self.norm_0(x, seg)))
        dx = self.conv_1(self.activation(self.norm_1(dx, seg)))

        out = x_s + dx
        if self.last_activation == "lrelu":
            return self.activation(out)
        elif self.last_activation is None:
            return out
        else:
            raise NotImplementedError(
                "The type of activation is not supported: {}".format(
                    self.last_activation
                )
            )

    def shortcut(self, x, seg):
        if self.learned_shortcut:
            x_s = self.conv_s(self.norm_s(x, seg))
        else:
            x_s = x
        return x_s

    def activation(self, x):
        return F.leaky_relu(x, 2e-1)

    def __str__(self):
        return strings.spaderesblock(self)<|MERGE_RESOLUTION|>--- conflicted
+++ resolved
@@ -316,146 +316,6 @@
         return strings.basedecoder(self)
 
 
-<<<<<<< HEAD
-=======
-class DADADepthRegressionDecoder(nn.Module):
-    """
-    Depth decoder based on depth auxiliary task in DADA paper
-    """
-
-    def __init__(self, opts):
-        super().__init__()
-        if (
-            opts.gen.encoder.architecture == "deeplabv3"
-            and opts.gen.deeplabv3.backbone == "mobilenet"
-        ):
-            res_dim = 320
-        else:
-            res_dim = 2048
-
-        mid_dim = 512
-
-        self.do_feat_fusion = False
-        if opts.gen.m.use_dada or ("s" in opts.tasks and opts.gen.s.use_dada):
-            self.do_feat_fusion = True
-            self.dec4 = Conv2dBlock(
-                128,
-                res_dim,
-                1,
-                stride=1,
-                padding=0,
-                bias=True,
-                activation="lrelu",
-                norm="none",
-            )
-
-        self.relu = nn.ReLU(inplace=True)
-        self.enc4_1 = Conv2dBlock(
-            res_dim,
-            mid_dim,
-            1,
-            stride=1,
-            padding=0,
-            bias=False,
-            activation="lrelu",
-            pad_type="reflect",
-            norm="batch",
-        )
-        self.enc4_2 = Conv2dBlock(
-            mid_dim,
-            mid_dim,
-            3,
-            stride=1,
-            padding=1,
-            bias=False,
-            activation="lrelu",
-            pad_type="reflect",
-            norm="batch",
-        )
-        self.enc4_3 = Conv2dBlock(
-            mid_dim,
-            128,
-            1,
-            stride=1,
-            padding=0,
-            bias=False,
-            activation="lrelu",
-            pad_type="reflect",
-            norm="batch",
-        )
-        self.upsample = None
-        if opts.gen.d.upsample_featuremaps:
-            self.upsample = nn.Sequential(
-                *[
-                    InterpolateNearest2d(),
-                    Conv2dBlock(
-                        128,
-                        32,
-                        3,
-                        stride=1,
-                        padding=1,
-                        bias=False,
-                        activation="lrelu",
-                        pad_type="reflect",
-                        norm="batch",
-                    ),
-                    nn.Conv2d(32, 1, kernel_size=1, stride=1, padding=0),
-                ]
-            )
-        self._target_size = find_target_size(opts, "d")
-        print(
-            "      - {}:  setting target size to {}".format(
-                self.__class__.__name__, self._target_size
-            )
-        )
-
-    def set_target_size(self, size):
-        """
-        Set final interpolation's target size
-
-        Args:
-            size (int, list, tuple): target size (h, w). If int, target will be (i, i)
-        """
-        if isinstance(size, (list, tuple)):
-            self._target_size = size[:2]
-        else:
-            self._target_size = (size, size)
-
-    def forward(self, z):
-        if isinstance(z, (list, tuple)):
-            z = z[0]
-        z4_enc = self.enc4_1(z)
-        z4_enc = self.enc4_2(z4_enc)
-        z4_enc = self.enc4_3(z4_enc)
-
-        z_depth = None
-        if self.do_feat_fusion:
-            z_depth = self.dec4(z4_enc)
-
-        if self.upsample is not None:
-            z4_enc = self.upsample(z4_enc)
-
-        depth = torch.mean(z4_enc, dim=1, keepdim=True)  # DADA paper decoder
-        if depth.shape[-1] != self._target_size:
-            depth = F.interpolate(
-                depth,
-                size=(384, 384),  # size used in MiDaS inference
-                mode="bicubic",  # what MiDaS uses
-                align_corners=False,
-            )
-
-            depth = F.interpolate(
-                depth, (self._target_size, self._target_size), mode="nearest"
-            )  # what we used in the transforms to resize input
-
-        return depth, z_depth
-
-    def __str__(self):
-        return "Depth_decoder"
-        # return strings.basedecoder(self)
-
-
->>>>>>> a29c2a88
 # --------------------------
 # -----  SPADE Blocks  -----
 # --------------------------
