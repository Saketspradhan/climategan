"""Main component: the trainer handles everything:
    * initializations
    * training
    * saving
"""
import os
from copy import deepcopy
from pathlib import Path
from time import time

import torch
import torchvision.utils as vutils
from addict import Dict
from comet_ml import Experiment

from omnigan.classifier import OmniClassifier, get_classifier
from omnigan.data import get_all_loaders
from omnigan.discriminator import OmniDiscriminator, get_dis
from omnigan.generator import OmniGenerator, get_gen
from omnigan.losses import get_losses
from omnigan.optim import get_optimizer
from omnigan.tutils import (
    domains_to_class_tensor,
    fake_domains_to_class_tensor,
    get_num_params,
    shuffle_batch_tuple,
    vgg_preprocess,
)
from omnigan.utils import div_dict, flatten_opts, sum_dict


class Trainer:
    """Main trainer class
    """

    def __init__(self, opts, comet_exp=None, verbose=0):
        """Trainer class to gather various model training procedures
        such as training evaluating saving and logging

        init:
        * creates an addict.Dict logger
        * creates logger.exp as a comet_exp experiment if `comet` arg is True
        * sets the device (1 GPU or CPU)

        Args:
            opts (addict.Dict): options to configure the trainer, the data, the models
            comet (bool, optional): whether to log the trainer with comet.ml.
                                    Defaults to False.
            verbose (int, optional): printing level to debug. Defaults to 0.
        """
        super().__init__()

        self.opts = opts
        self.verbose = verbose
        self.logger = Dict()
        self.logger.lr.g = opts.gen.opt.lr
        self.logger.lr.d = opts.dis.opt.lr
        self.logger.epoch = 0
        self.loaders = None
        self.losses = None

        self.is_setup = False

        self.device = torch.device("cuda:0" if torch.cuda.is_available() else "cpu")

        self.exp = None
        if isinstance(comet_exp, Experiment):
            self.exp = comet_exp
        self.source_label = 0
        self.target_label = 1

    def log_losses(self, model_to_update="G", mode="train"):
        """Logs metrics on comet.ml

        Args:
            model_to_update (str, optional): One of "G", "D" or "C". Defaults to "G".
        """
        loss_names = {"G": "generator", "D": "discriminator", "C": "classifier"}

        if self.opts.train.log_level < 1:
            return

        if self.exp is None:
            return

        assert model_to_update in {
            "G",
            "D",
            "C",
        }, "unknown model to log losses {}".format(model_to_update)

        loss_to_update = self.logger.losses[loss_names[model_to_update]]

        losses = loss_to_update.copy()

        if self.opts.train.log_level == 1:
            # Only log aggregated losses: delete other keys in losses
            for k in loss_to_update:
                if k not in {"masker", "total_loss", "painter"}:
                    del losses[k]
        # convert losses into a single-level dictionnary

        losses = flatten_opts(losses)
        self.exp.log_metrics(
            losses, prefix=f"{model_to_update}_{mode}", step=self.logger.global_step
        )

    def batch_to_device(self, b):
        """sends the data in b to self.device

        Args:
            b (dict): the batch dictionnay

        Returns:
            dict: the batch dictionnary with its "data" field sent to self.device
        """
        for task, tensor in b["data"].items():
            b["data"][task] = tensor.to(self.device)
        return b

    def compute_latent_shape(self):
        """Compute the latent shape, i.e. the Encoder's output shape,
        from a batch.

        Raises:
            ValueError: If no loader, the latent_shape cannot be inferred

        Returns:
            tuple: (c, h, w)
        """
        b = None
        for mode in self.loaders:
            for domain in self.loaders[mode]:
                b = Dict(next(iter(self.loaders[mode][domain])))
                break
        if b is None:
            raise ValueError("No batch found to compute_latent_shape")
        b = self.batch_to_device(b)
        z = self.G.encode(b.data.x)
        return z.shape[1:]

    def compute_input_shape(self):
        """Compute the latent shape, i.e. the Encoder's output shape,
        from a batch.

        Raises:
            ValueError: If no loader, the latent_shape cannot be inferred

        Returns:
            tuple: (c, h, w)
        """
        b = None
        for mode in self.loaders:
            for domain in self.loaders[mode]:
                b = Dict(next(iter(self.loaders[mode][domain])))
                break
        if b is None:
            raise ValueError("No batch found to compute_latent_shape")
        b = self.batch_to_device(b)
        return b.data.x.shape[1:]

    def print_num_parameters(self):
        print("---------------------------")
        if self.G.encoder is not None:
            print("num params encoder: ", get_num_params(self.G.encoder))
        for d in self.G.decoders.keys():
            print(
                "num params decoder {}: {}".format(
                    d, get_num_params(self.G.decoders[d])
                )
            )
        for d in self.D.keys():
            print("num params discrim {}: {}".format(d, get_num_params(self.D[d])))
        print("num params painter: ", get_num_params(self.G.painter))
        if self.C is not None:
            print("num params classif: ", get_num_params(self.C))
        print("---------------------------")

    def setup(self):
        """Prepare the trainer before it can be used to train the models:
            * initialize G and D
            * compute latent space dims and create classifier accordingly
            * creates 3 optimizers
        """
        self.logger.global_step = 0
        start_time = time()
        self.logger.time.start_time = start_time

        self.loaders = get_all_loaders(self.opts)

        self.G: OmniGenerator = get_gen(self.opts, verbose=self.verbose).to(self.device)
        if self.G.encoder is not None:
            self.latent_shape = self.compute_latent_shape()
        self.input_shape = self.compute_input_shape()
        self.painter_z_h = self.input_shape[-2] // (2 ** self.opts.gen.p.spade_n_up)
        self.painter_z_w = self.input_shape[-1] // (2 ** self.opts.gen.p.spade_n_up)
        self.D: OmniDiscriminator = get_dis(self.opts, verbose=self.verbose).to(
            self.device
        )
        self.C: OmniClassifier = None
        if self.G.encoder is not None and self.opts.train.latent_domain_adaptation:
            self.C = get_classifier(
                self.opts, self.latent_shape, verbose=self.verbose
            ).to(self.device)
        self.print_num_parameters()

        self.g_opt, self.g_scheduler = get_optimizer(self.G, self.opts.gen.opt)

        if get_num_params(self.D) > 0:
            self.d_opt, self.d_scheduler = get_optimizer(self.D, self.opts.dis.opt)
        else:
            self.d_opt, self.d_scheduler = None, None

        if self.C is not None:
            self.c_opt, self.c_scheduler = get_optimizer(
                self.C, self.opts.classifier.opt
            )
        else:
            self.c_opt, self.c_scheduler = None, None

        if self.opts.train.resume:
            self.resume()

        self.losses = get_losses(self.opts, self.verbose, device=self.device)

        if self.verbose > 0:
            for mode, mode_dict in self.loaders.items():
                for domain, domain_loader in mode_dict.items():
                    print(
                        "Loader {} {} : {}".format(
                            mode, domain, len(domain_loader.dataset)
                        )
                    )

        # Create display images:
        print("Creating display images...", end="", flush=True)

        if type(self.opts.comet.display_size) == int:
            display_indices = range(self.opts.comet.display_size)
        else:
            display_indices = self.opts.comet.display_size

        self.display_images = {}
        for mode, mode_dict in self.loaders.items():
            self.display_images[mode] = {}
            for domain, domain_loader in mode_dict.items():

                self.display_images[mode][domain] = [
                    Dict(self.loaders[mode][domain].dataset[i])
                    for i in display_indices
                    if i < len(self.loaders[mode][domain].dataset)
                ]

        self.is_setup = True

    def g_opt_step(self):
        """Run an optimizing step ; if using ExtraAdam, there needs to be an extrapolation
        step every other step
        """
        if "extra" in self.opts.gen.opt.optimizer.lower() and (
            self.logger.global_step % 2 == 0
        ):
            self.g_opt.extrapolation()
        else:
            self.g_opt.step()

    def d_opt_step(self):
        """Run an optimizing step ; if using ExtraAdam, there needs to be an extrapolation
        step every other step
        """
        if "extra" in self.opts.dis.opt.optimizer.lower() and (
            self.logger.global_step % 2 == 0
        ):
            self.d_opt.extrapolation()
        else:
            self.d_opt.step()

    def c_opt_step(self):
        """Run an optimizing step ; if using ExtraAdam, there needs to be an extrapolation
        step every other step
        """
        if "extra" in self.opts.classifier.opt.optimizer.lower() and (
            self.logger.global_step % 2 == 0
        ):
            self.c_opt.extrapolation()
        else:
            self.c_opt.step()

    @property
    def train_loaders(self):
        """Get a zip of all training loaders

        Returns:
            generator: zip generator yielding tuples:
                (batch_rf, batch_rn, batch_sf, batch_sn)
        """
        return zip(*list(self.loaders["train"].values()))

    def update_learning_rates(self):
        if self.g_scheduler is not None:
            self.g_scheduler.step()
        if self.d_scheduler is not None:
            self.d_scheduler.step()
        if self.c_scheduler is not None:
            self.c_scheduler.step()

    @property
    def val_loaders(self):
        """Get a zip of all validation loaders

        Returns:
            generator: zip generator yielding tuples:
                (batch_rf, batch_rn, batch_sf, batch_sn)
        """
        return zip(*list(self.loaders["val"].values()))

    def run_epoch(self):
        """Runs an epoch:
        * checks trainer is setup
        * gets a tuple of batches per domain
        * sends batches to device
        * updates sequentially G, D, C
        """
        assert self.is_setup

        for i, multi_batch_tuple in enumerate(self.train_loaders):
            # create a dictionnay (domain => batch) from tuple
            # (batch_domain_0, ..., batch_domain_i)
            # and send it to self.device
            print(
                "\rEpoch {} batch {} step {}".format(
                    self.logger.epoch, i, self.logger.global_step
                )
            )

            step_start_time = time()
            multi_batch_tuple = shuffle_batch_tuple(multi_batch_tuple)

            # The `[0]` is because the domain is contained in a list
            # i.e. domain "r" is ["r"]
            multi_domain_batch = {
                batch["domain"][0]: self.batch_to_device(batch)
                for batch in multi_batch_tuple
            }
            if self.d_opt is not None:
                # freeze params of the discriminator
                for param in self.D.parameters():
                    param.requires_grad = False

            # ------------------------------
            # -----  Update Generator  -----
            # ------------------------------
            self.update_g(multi_domain_batch)

            # ----------------------------------
            # -----  Update Discriminator  -----
            # ----------------------------------
            if self.d_opt is not None:
                # unfreeze params of advent discriminator
                for param in self.D.parameters():
                    param.requires_grad = True

                self.update_d(multi_domain_batch)

            # -------------------------------
            # -----  Update Classifier  -----
            # -------------------------------
            if self.opts.train.latent_domain_adaptation and self.C is not None:
                self.update_c(multi_domain_batch)

            # -----------------
            # -----  Log  -----
            # -----------------
            self.logger.global_step += 1
            step_time = time() - step_start_time
            self.log_step_time(step_time)

        for d in self.opts.domains:
            self.log_comet_images("train", d)

        self.update_learning_rates()

    def log_step_time(self, step_time):
        """Logs step-time on comet.ml

        Args:
            step_time (float): step-time in seconds
        """
        if self.exp:
            self.exp.log_metric("Step-time", step_time, step=self.logger.global_step)

    def log_comet_images(self, mode, domain):

        save_images = {}
        if domain != "rf":
            for im_set in self.display_images[mode][domain]:
                x = im_set["data"]["x"].unsqueeze(0).to(self.device)

                self.z = self.G.encode(x)

                for update_task, update_target in im_set["data"].items():
                    target = im_set["data"][update_task].unsqueeze(0).to(self.device)
                    task_saves = []
                    if update_task != "x":
                        if update_task not in save_images:
                            save_images[update_task] = []
                        prediction = self.G.decoders[update_task](self.z)

                        if update_task in {"m"}:
                            prediction = prediction.repeat(1, 3, 1, 1)
                            task_saves.append(x * (1.0 - prediction))
                            task_saves.append(x * (1.0 - target.repeat(1, 3, 1, 1)))
                        task_saves.append(prediction)
                        # ! This assumes the output is some kind of image
                        save_images[update_task].append(x)
                        for im in task_saves:
                            save_images[update_task].append(im)

            for task in save_images.keys():
                # Write images:
                self.write_images(
                    image_outputs=save_images[task],
                    mode=mode,
                    domain=domain,
                    task=task,
                    im_per_row=self.opts.comet.im_per_row.get(task, 4),
                    comet_exp=self.exp,
                )
        else:
            image_outputs = []
            for im_set in self.display_images[mode][domain]:
                x = im_set["data"]["x"].unsqueeze(0).to(self.device)
                m = im_set["data"]["m"].unsqueeze(0).to(self.device)

                z = self.sample_z(x.shape[0])
                prediction = self.G.painter(z, x * (1.0 - m))
                image_outputs.append(x * (1.0 - m))
                image_outputs.append(prediction)
                image_outputs.append(x)
                image_outputs.append(prediction * m)
            # Write images
            self.write_images(
                image_outputs=image_outputs,
                mode=mode,
                domain=domain,
                task="painter",
                im_per_row=self.opts.comet.im_per_row.get("p", 4),
                comet_exp=self.exp,
            )
        return 0

    def write_images(
        self, image_outputs, mode, domain, task, im_per_row=3, comet_exp=None
    ):
        """Save output image
        Arguments:
            image_outputs {Tensor list} -- list of output images
            im_per_row {int} -- number of images to be displayed (per row)
            file_name {str} -- name of the file where to save the images
        """
        curr_iter = self.logger.global_step
        image_outputs = torch.stack(image_outputs).squeeze()
        image_grid = vutils.make_grid(
            image_outputs, nrow=im_per_row, normalize=True, scale_each=True
        )
        image_grid = image_grid.permute(1, 2, 0).cpu().detach().numpy()

        if comet_exp is not None:
            comet_exp.log_image(
                image_grid,
                name=f"{mode}_{domain}_{task}_{str(curr_iter)}",
                step=curr_iter,
            )

    def train(self):
        """For each epoch:
        * train
        * eval
        * save
        """
        assert self.is_setup

        for self.logger.epoch in range(
            self.logger.epoch, self.logger.epoch + self.opts.train.epochs
        ):
            self.run_epoch()
            self.eval(verbose=1)
            if (
                self.logger.epoch != 0
                and self.logger.epoch % self.opts.train.save_n_epochs == 0
            ):
                self.save()

    def get_g_loss(self, multi_domain_batch, verbose=0):
        m_loss = p_loss = None

        # For now, always compute "representation loss"
        g_loss = 0

        if "m" in self.opts.tasks:
            m_loss = self.get_masker_loss(multi_domain_batch)
            self.logger.losses.generator.masker = m_loss.item()
            g_loss += m_loss

        if "p" in self.opts.tasks:
            p_loss = self.get_painter_loss(multi_domain_batch)
            self.logger.losses.generator.painter = p_loss.item()
            g_loss += p_loss

        assert g_loss != 0 and not isinstance(g_loss, int), "No update in get_g_loss!"

        self.logger.losses.generator.total_loss = g_loss.item()

        return g_loss

    def update_g(self, multi_domain_batch, verbose=0):
        """Perform an update on g from multi_domain_batch which is a dictionary
        domain => batch

        * compute loss
            * if using Sam Lavoie's representational_training:
                * compute either representation_loss or translation_loss
                  depending on the current step vs opts.train.representation_steps
            * otherwise compute both
        * loss.backward()
        * g_opt_step()
            * g_opt.step() or .extrapolation() depending on self.logger.global_step
        * logs losses on comet.ml with self.log_losses(model_to_update="G")

        Args:
            multi_domain_batch (dict): dictionnary of domain batches
        """
        self.g_opt.zero_grad()
        g_loss = self.get_g_loss(multi_domain_batch, verbose)
        g_loss.backward()
        self.g_opt_step()
        self.log_losses(model_to_update="G", mode="train")

    def get_masker_loss(self, multi_domain_batch):  # TODO update docstrings
        """Only update the representation part of the model, meaning everything
        but the translation part

        * for each batch in available domains:
            * compute latent classifier loss with fake labels(1)
            * compute task-specific losses (2)
            * compute the adaptation and translation decoders' auto-encoding losses (3)
            * compute the adaptation decoder's translation losses (GAN and Cycle) (4)

        Args:
            multi_domain_batch (dict): dictionnary mapping domain names to batches from
            the trainer's loaders

        Returns:
            torch.Tensor: scalar loss tensor, weighted according to opts.train.lambdas
        """
        step_loss = 0
        lambdas = self.opts.train.lambdas
        one_hot = self.opts.classifier.loss != "cross_entropy"
        for batch_domain, batch in multi_domain_batch.items():
            # We don't care about the flooded domain here
            if batch_domain == "rf":
                continue

            x = batch["data"]["x"]
            self.z = self.G.encode(x)
            # ---------------------------------
            # -----  classifier loss (1)  -----
            # ---------------------------------
            if self.opts.train.latent_domain_adaptation:
                output_classifier = self.C(self.z)

                # Cross entropy loss (with sigmoid) with fake labels to fool C
                update_loss = self.losses["G"]["classifier"](
                    output_classifier,
                    fake_domains_to_class_tensor(batch["domain"], one_hot),
                )

                step_loss += lambdas.G.classifier * update_loss
                self.logger.losses.generator.classifier[
                    batch_domain
                ] = update_loss.item()

            # -------------------------------------------------
            # -----  task-specific regression losses (2)  -----
            # -------------------------------------------------
            for update_task, update_target in batch["data"].items():
                if update_task not in {"m", "p", "x"}:
                    prediction = self.G.decoders[update_task](self.z)
                    update_loss = self.losses["G"]["tasks"][update_task](
                        prediction, update_target
                    )

                    step_loss += lambdas.G[update_task] * update_loss
                    self.logger.losses.generator.task_loss[update_task][
                        batch_domain
                    ] = update_loss.item()

                # REFACTOR CONTINUE HERE
                elif update_task == "m":
                    # ? output features classifier
                    prediction = self.G.decoders[update_task](self.z)
                    # Main loss first:
                    update_loss = (
                        self.losses["G"]["tasks"][update_task]["main"](
                            prediction, update_target
                        )
                        * lambdas.G[update_task]["main"]
                    )
                    step_loss += update_loss

                    self.logger.losses.generator.task_loss[update_task]["main"][
                        batch_domain
                    ] = update_loss.item()

                    # Then TV loss
                    update_loss = self.losses["G"]["tasks"][update_task]["tv"](
                        prediction
                    )
                    step_loss += update_loss

                    self.logger.losses.generator.task_loss[update_task]["tv"][
                        batch_domain
                    ] = update_loss.item()
                    if self.opts.gen.m.use_advent:
                        # Then Advent loss
                        if batch_domain == "r":
                            pred_prime = 1 - prediction
                            prob = torch.cat([prediction, pred_prime], dim=1)

                            update_loss = self.losses["G"]["tasks"][update_task][
                                "advent"
                            ](
                                prob.to(self.device),
                                self.source_label,
                                self.D["m"]["Advent"],
                            )
                        step_loss += update_loss

                        self.logger.losses.generator.task_loss[update_task]["advent"][
                            batch_domain
                        ] = update_loss.item()
        return step_loss

    def sample_z(self, batch_size):
        return (
            torch.empty(
                batch_size,
                self.opts.gen.p.latent_dim,
                self.painter_z_h,
                self.painter_z_w,
            )
            .normal_(mean=0, std=1.0)
            .to(self.device)
        )

    def get_painter_loss(self, multi_domain_batch):
        """Computes the translation loss when flooding/deflooding images

        Args:
            multi_domain_batch (dict): dictionnary mapping domain names to batches from
            the trainer's loaders

        Returns:
            torch.Tensor: scalar loss tensor, weighted according to opts.train.lambdas
        """
        step_loss = 0
        self.g_opt.zero_grad()
        lambdas = self.opts.train.lambdas

        for batch_domain, batch in multi_domain_batch.items():
            # We don't care about the flooded domain here
            if batch_domain != "rf":
                continue

            x = batch["data"]["x"]
            m = batch["data"]["m"]  # ! different mask: hides water to be reconstructed
            z = self.sample_z(x.shape[0])
            masked_x = x * (1.0 - m)

            fake_flooded = self.G.painter(z, masked_x)

            update_loss = (
                self.losses["G"]["p"]["vgg"](
                    vgg_preprocess(fake_flooded), vgg_preprocess(x)
                )
                * lambdas.G["p"]["vgg"]
            )

            self.logger.losses.generator.p.vgg = (
                update_loss.item() * lambdas.G["p"]["vgg"]
            )
            step_loss += update_loss

            update_loss = self.losses["G"]["p"]["tv"](fake_flooded * m)
            self.logger.losses.generator.p.tv = update_loss.item()
            step_loss += update_loss

            update_loss = (
                self.losses["G"]["p"]["context"](fake_flooded, x, m)
                * lambdas.G["p"]["context"]
            )

            self.logger.losses.generator.p.context = update_loss.item()
            step_loss += update_loss

            # GAN Losses
            fake_d_global = self.D["p"]["global"](fake_flooded)
            fake_d_local = self.D["p"]["local"](fake_flooded * m)

            real_d_global = self.D["p"]["global"](x)

            # Note: discriminator returns [out_1,...,out_num_D] outputs
            # Each out_i is a list [feat1, feat2, ..., pred_i]

            self.logger.losses.generator.p.gan = 0

            num_D = len(fake_d_global)
            for i in range(num_D):
                # Take last element for GAN loss on discrim prediction
                update_loss = (
                    (
                        self.losses["G"]["p"]["gan"](fake_d_global[i][-1], True)
                        + self.losses["G"]["p"]["gan"](fake_d_local[i][-1], True)
                    )
                    * lambdas.G["p"]["gan"]
                    / num_D
                )

                self.logger.losses.generator.p.gan += update_loss.item()

            step_loss += update_loss

            # Feature matching loss (only on global discriminator)
            # Order must be real, fake
            if self.opts.dis.p.get_intermediate_features:
                update_loss = (
                    self.losses["G"]["p"]["featmatch"](real_d_global, fake_d_global)
                    * lambdas.G["p"]["featmatch"]
                )

                self.logger.losses.generator.p.featmatch = update_loss.item()
                step_loss += update_loss

        return step_loss

    def update_d(self, multi_domain_batch, verbose=0):
        # ? split representational as in update_g
        # ? repr: domain-adaptation traduction
        self.d_opt.zero_grad()
        d_loss = self.get_d_loss(multi_domain_batch, verbose)

        d_loss.backward()
        self.d_opt_step()

        self.logger.losses.discriminator.total_loss = d_loss.item()
        self.log_losses(model_to_update="D", mode="train")

    def get_d_loss(self, multi_domain_batch, verbose=0):
        """Compute the discriminators' losses:

        * for each domain-specific batch:
        * encode the image
        * get the conditioning tensor if using spade
        * source domain is the data's domain, sequentially r|s then f|n
        * get the target domain accordingly
        * compute the translated image from the data
        * compute the source domain discriminator's loss on the data
        * compute the target domain discriminator's loss on the translated image

        # ? In this setting, each D[decoder][domain] is updated twice towards
        # real or fake data

        See readme's update d section for details

        Args:
            multi_domain_batch ([type]): [description]

        Returns:
            [type]: [description]
        """
<<<<<<< HEAD
        disc_loss = {"p": {"global": 0, "local": 0}}
        for batch_domain, batch in multi_domain_batch.items():
=======
>>>>>>> 9ed7e6a6

        disc_loss = {
            "m": {"Advent": 0},
            "p": {"global": 0, "local": 0},
        }

        for batch_domain, batch in multi_domain_batch.items():
            x = batch["data"]["x"]
            m = batch["data"]["m"]

            if batch_domain == "rf":
                # sample vector
                z_paint = self.sample_z(x.shape[0])
                fake = self.G.painter(z_paint, x * (1.0 - m))
                fake_d_global = self.D["p"]["global"](fake)
                real_d_global = self.D["p"]["global"](x)
                fake_d_local = self.D["p"]["local"](fake * m)
                real_d_local = self.D["p"]["local"](x * m)

<<<<<<< HEAD
                # Note: discriminator returns [out_1,...,out_num_D] outputs
                # Each out_i is a list [feat1, feat2, ..., pred_i]

                num_D = len(fake_d_global)
                for i in range(num_D):
                    # Take last element for GAN loss on discrim prediction

                    global_loss = self.losses["D"](
                        fake_d_global[i][-1], False
                    ) + self.losses["D"](real_d_global[i][-1], True)

                    local_loss = self.losses["D"](
                        fake_d_local[i][-1], False
                    ) + self.losses["D"](real_d_local[i][-1], True)
=======
                global_loss = self.losses["D"]["default"](
                    fake_d_global, False
                ) + self.losses["D"]["default"](real_d_global, True)

                local_loss = self.losses["D"]["default"](
                    fake_d_local, False
                ) + self.losses["D"]["default"](real_d_local, True)
>>>>>>> 9ed7e6a6

                    disc_loss["p"]["global"] += global_loss / num_D
                    disc_loss["p"]["local"] += local_loss / num_D

            else:
                z = self.G.encode(x)
                if "m" in self.opts.tasks:
                    if self.opts.gen.m.use_advent:
                        if verbose > 0:
                            print("Now training the ADVENT discriminator!")
                        fake_mask = self.G.decoders["m"](z)
                        fake_complementary_mask = 1 - fake_mask
                        prob = torch.cat([fake_mask, fake_complementary_mask], dim=1)
                        prob = prob.detach()

                        if batch_domain == "r":
                            loss_main = self.losses["D"]["advent"](
                                prob.to(self.device),
                                self.target_label,
                                self.D["m"]["Advent"],
                            )

                            disc_loss["m"]["Advent"] += (
                                self.opts.train.lambdas.advent.adv_main * loss_main
                            )
                        elif batch_domain == "s":
                            loss_main = self.losses["D"]["advent"](
                                prob.to(self.device),
                                self.source_label,
                                self.D["m"]["Advent"],
                            )

                            disc_loss["m"]["Advent"] += (
                                self.opts.train.lambdas.advent.adv_main * loss_main
                            )
                        else:
                            continue

        self.logger.losses.discriminator.update(
            {
                dom: {
                    k: v.item() if isinstance(v, torch.Tensor) else v
                    for k, v in d.items()
                }
                for dom, d in disc_loss.items()
            }
        )

        loss = sum(v for d in disc_loss.values() for k, v in d.items())
        return loss

    def update_c(self, multi_domain_batch):
        """
        Update the classifier using normal labels

        Args:
            multi_domain_batch (dict): dictionnary mapping domain names to batches from
                the trainer's loaders

        """
        self.c_opt.zero_grad()
        c_loss = self.get_classifier_loss(multi_domain_batch)
        # ? Log policy
        self.logger.losses.classifier = c_loss.item()
        c_loss.backward()
        self.c_opt_step()

    def get_classifier_loss(self, multi_domain_batch):
        """Compute the loss of the domain classifier with real labels

        Args:
            multi_domain_batch (dict): dictionnary mapping domain names to batches from
            the trainer's loaders

        Returns:
            torch.Tensor: scalar loss tensor, weighted according to opts.train.lambdas.C
        """
        loss = 0
        lambdas = self.opts.train.lambdas
        one_hot = self.opts.classifier.loss != "cross_entropy"
        for batch_domain, batch in multi_domain_batch.items():
            # We don't care about the flooded domain here
            if batch_domain == "rf":
                continue
            self.z = self.G.encode(batch["data"]["x"])
            # Forward through classifier, output classifier = (batch_size, 4)
            output_classifier = self.C(self.z)
            # Cross entropy loss (with sigmoid)
            update_loss = self.losses["C"](
                output_classifier,
                domains_to_class_tensor(batch["domain"], one_hot).to(self.device),
            )
            loss += update_loss

        return lambdas.C * loss

    def eval(self, num_threads=5, verbose=0):
        print("*******************EVALUATING***********************")
        val_logger = None
        for i, multi_batch_tuple in enumerate(self.val_loaders):
            # create a dictionnary (domain => batch) from tuple
            # (batch_domain_0, ..., batch_domain_i)
            # and send it to self.device
            multi_domain_batch = {
                batch["domain"][0]: self.batch_to_device(batch)
                for batch in multi_batch_tuple
            }
            self.get_g_loss(multi_domain_batch, verbose)

            if val_logger is None:
                val_logger = deepcopy(self.logger.losses.generator)
            else:
                val_logger = sum_dict(val_logger, self.logger.losses.generator)

        val_logger = div_dict(val_logger, i + 1)
        self.logger.losses.generator = val_logger
        self.log_losses(model_to_update="G", mode="val")

        for d in self.opts.domains:
            self.log_comet_images("val", d)

        print("******************DONE EVALUATING*********************")

    def save(self):
        save_dir = Path(self.opts.output_path) / Path("checkpoints")
        save_dir.mkdir(exist_ok=True)
        save_path = Path("latest_ckpt.pth")
        save_path = save_dir / save_path

        # Construct relevant state dicts / optims:
        # Save at least G
        save_dict = {
            "epoch": self.logger.epoch,
            "G": self.G.state_dict(),
            "g_opt": self.g_opt.state_dict(),
            "step": self.logger.global_step,
        }

        if self.C is not None and get_num_params(self.C) > 0:
            save_dict["C"] = self.C.state_dict()
            save_dict["c_opt"] = self.c_opt.state_dict()
        if self.D is not None and get_num_params(self.D) > 0:
            save_dict["D"] = self.D.state_dict()
            save_dict["d_opt"] = self.d_opt.state_dict()

        torch.save(save_dict, save_path)

    def resume(self):
        # load_path = self.get_latest_ckpt()
        load_path = Path(self.opts.output_path) / Path("checkpoints/latest_ckpt.pth")
        checkpoint = torch.load(load_path)
        print(f"Resuming model from {load_path}")
        self.G.load_state_dict(checkpoint["G"])
        self.g_opt.load_state_dict(checkpoint["g_opt"])
        self.logger.epoch = checkpoint["epoch"]
        self.logger.global_step = checkpoint["step"]
        # Round step to even number for extraGradient
        if self.logger.global_step % 2 != 0:
            self.logger.global_step += 1

        if self.C is not None and get_num_params(self.C) > 0:
            self.C.load_state_dict(checkpoint["C"])
            self.c_opt.load_state_dict(checkpoint["c_opt"])

        if self.D is not None and get_num_params(self.D) > 0:
            self.D.load_state_dict(checkpoint["D"])
            self.d_opt.load_state_dict(checkpoint["d_opt"])

    def get_latest_ckpt(self):
        load_dir = Path(self.opts.output_path) / Path("checkpoints")
        ckpts = os.listdir(str(load_dir.resolve()))
        max_epoch = 0
        max_ckpt = ""
        for ckpt in ckpts:
            ckpt = Path(ckpt)
            epoch = int(ckpt.stem.split("_")[-1])
            if epoch > max_epoch:
                max_epoch = epoch
                max_ckpt = ckpt
        return Path(self.opts.output_path) / Path("checkpoints") / max_ckpt<|MERGE_RESOLUTION|>--- conflicted
+++ resolved
@@ -778,11 +778,6 @@
         Returns:
             [type]: [description]
         """
-<<<<<<< HEAD
-        disc_loss = {"p": {"global": 0, "local": 0}}
-        for batch_domain, batch in multi_domain_batch.items():
-=======
->>>>>>> 9ed7e6a6
 
         disc_loss = {
             "m": {"Advent": 0},
@@ -802,7 +797,6 @@
                 fake_d_local = self.D["p"]["local"](fake * m)
                 real_d_local = self.D["p"]["local"](x * m)
 
-<<<<<<< HEAD
                 # Note: discriminator returns [out_1,...,out_num_D] outputs
                 # Each out_i is a list [feat1, feat2, ..., pred_i]
 
@@ -817,15 +811,7 @@
                     local_loss = self.losses["D"](
                         fake_d_local[i][-1], False
                     ) + self.losses["D"](real_d_local[i][-1], True)
-=======
-                global_loss = self.losses["D"]["default"](
-                    fake_d_global, False
-                ) + self.losses["D"]["default"](real_d_global, True)
-
-                local_loss = self.losses["D"]["default"](
-                    fake_d_local, False
-                ) + self.losses["D"]["default"](real_d_local, True)
->>>>>>> 9ed7e6a6
+
 
                     disc_loss["p"]["global"] += global_loss / num_D
                     disc_loss["p"]["local"] += local_loss / num_D
