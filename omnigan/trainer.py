--- conflicted
+++ resolved
@@ -903,20 +903,13 @@
         for self.logger.epoch in range(
             self.logger.epoch, self.logger.epoch + self.opts.train.epochs
         ):
-<<<<<<< HEAD
+            # backprop painter's disc loss to masker
             if (
                 self.logger.epoch == self.opts.gen.p.pl4m_epoch
                 and get_num_params(self.G.painter) > 0
                 and self.opts.gen.m.use_pl4m
             ):
                 self.use_pl4m = True
-=======
-
-            # backprop painter's disc loss to masker
-            if self.logger.epoch == self.opts.gen.p.pl4m_epoch:
-                if get_num_params(self.G.painter) > 0:
-                    self.use_pl4m = True
->>>>>>> 68a7ce16
 
             self.run_epoch()
             self.run_evaluation(verbose=1)
