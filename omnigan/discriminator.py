--- conflicted
+++ resolved
@@ -169,30 +169,6 @@
                     ),
                 }
             )
-<<<<<<< HEAD
-        if "t" in opts.tasks:
-            self["t"] = nn.ModuleDict(
-                {
-                    "f": define_D(
-                        3,
-                        opts.dis.t.ndf,
-                        n_layers_D=opts.dis.t.n_layers,
-                        norm=opts.dis.t.norm,
-                        use_sigmoid=opts.dis.t.use_sigmoid,
-                        init_type=opts.dis.t.init_type,
-                        init_gain=opts.dis.t.init_gain,
-                    ),
-                    "n": define_D(
-                        3,
-                        opts.dis.t.ndf,
-                        n_layers_D=opts.dis.t.n_layers,
-                        norm=opts.dis.t.norm,
-                        use_sigmoid=opts.dis.t.use_sigmoid,
-                        init_type=opts.dis.t.init_type,
-                        init_gain=opts.dis.t.init_gain,
-                    ),
-                }
-            )
         if "m" in opts.tasks:
             self["m"] = nn.ModuleDict({"maskAdvent": get_fc_discriminator()})
 
@@ -208,6 +184,4 @@
         torch.nn.Conv2d(ndf * 4, ndf * 8, kernel_size=4, stride=2, padding=1),
         torch.nn.LeakyReLU(negative_slope=0.2, inplace=True),
         torch.nn.Conv2d(ndf * 8, 1, kernel_size=4, stride=2, padding=1),
-    )
-=======
->>>>>>> 9a0ad1f1
+    )