"""Complete Generator architecture:
    * OmniGenerator
    * Encoder
    * Decoders
"""
import torch
import torch.nn as nn
import torch.nn.functional as F
from torch import softmax

import omnigan.strings as strings
<<<<<<< HEAD
from omnigan.blocks import BaseDecoder, PainterSpadeDecoder, DADADepthRegressionDecoder
from omnigan.deeplab import (
    DeepLabV2Decoder,
    DeeplabV2Encoder,
    DeepLabV3Decoder,
    build_v3_backbone,
)

from omnigan.encoder import BaseEncoder
from omnigan.tutils import init_weights
=======
from omnigan.blocks import (
    BaseDecoder,
    DADADepthRegressionDecoder,
    InterpolateNearest2d,
    PainterSpadeDecoder,
    SPADEResnetBlock,
    Conv2dBlock,
)
from omnigan.deeplabv2 import DeepLabV2Decoder
from omnigan.deeplabv3 import DeepLabV3Decoder, build_backbone
from omnigan.encoder import BaseEncoder, DeeplabV2Encoder
from omnigan.tutils import init_weights, normalize
>>>>>>> 492d09c1


def get_gen(opts, latent_shape=None, verbose=0, no_init=False):
    G = OmniGenerator(opts, latent_shape, verbose, no_init)
    if no_init:
        return G

    for model in G.decoders:
        net = G.decoders[model]
        if model == "s":
            continue
        if isinstance(net, nn.ModuleDict):
            for domain, domain_model in net.items():
                init_weights(
                    net[domain_model],
                    init_type=opts.gen[model].init_type,
                    init_gain=opts.gen[model].init_gain,
                    verbose=verbose,
                    caller=f"get_gen decoder {model} {domain}",
                )
        else:
            init_weights(
                G.decoders[model],
                init_type=opts.gen[model].init_type,
                init_gain=opts.gen[model].init_gain,
                verbose=verbose,
                caller=f"get_gen decoder {model}",
            )
    if G.encoder is not None and opts.gen.encoder.architecture == "base":
        init_weights(
            G.encoder,
            init_type=opts.gen.encoder.init_type,
            init_gain=opts.gen.encoder.init_gain,
            verbose=verbose,
            caller=f"get_gen encoder",
        )
    return G


class OmniGenerator(nn.Module):
    def __init__(self, opts, latent_shape=None, verbose=0, no_init=False):
        """Creates the generator. All decoders listed in opts.gen will be added
        to the Generator.decoders ModuleDict if opts.gen.DecoderInitial is not True.
        Then can be accessed as G.decoders.T or G.decoders["T"] for instance,
        for the image Translation decoder

        Args:
            opts (addict.Dict): configuration dict
        """
        super().__init__()
        self.opts = opts
        self.verbose = verbose
        self.encoder = None
        if any(t in opts.tasks for t in "msd"):
            if opts.gen.encoder.architecture == "deeplabv2":
                self.encoder = DeeplabV2Encoder(opts, no_init, verbose)
                if self.verbose > 0:
                    print("  - Created Deeplabv2 Encoder")
            elif opts.gen.encoder.architecture == "deeplabv3":
                self.encoder = build_v3_backbone(opts, no_init)
                if self.verbose > 0:
                    print(
                        "  - Created Deeplabv3 ({}) Encoder".format(
                            opts.gen.deeplabv3.backbone
                        )
                    )
            else:
                self.encoder = BaseEncoder(opts)
                if self.verbose > 0:
                    print("  - Created Base Encoder")

        self.decoders = {}

        if "d" in opts.tasks:
            if opts.gen.d.architecture == "base":
                self.decoders["d"] = BaseDepthDecoder(opts)
            else:
                self.decoders["d"] = DADADepthRegressionDecoder(opts)

            if self.verbose > 0:
                print(f"  - Created {self.decoders['d'].__class__.__name__}")

        if "s" in opts.tasks:
            if opts.gen.s.architecture == "deeplabv2":
                self.decoders["s"] = DeepLabV2Decoder(opts)
                if self.verbose > 0:
                    print("  - Created DeepLabV2Decoder")
            elif opts.gen.s.architecture == "deeplabv3":
                self.decoders["s"] = DeepLabV3Decoder(opts, no_init)
                if self.verbose > 0:
                    print("  - Created DeepLabV3Decoder")
            else:
                raise NotImplementedError(
                    "Unknown architecture {}".format(opts.gen.s.architecture)
                )

        if "m" in opts.tasks:
            if self.verbose > 0:
                print("  - Created Mask Decoder")
            if self.opts.gen.m.use_spade:
                assert "d" in self.opts.tasks or "s" in self.opts.tasks
                self.decoders["m"] = MaskSpadeDecoder(opts)
            else:
                self.decoders["m"] = MaskBaseDecoder(opts)

        self.decoders = nn.ModuleDict(self.decoders)

        if "p" in self.opts.tasks:
            self.painter = PainterSpadeDecoder(opts)
            if self.verbose > 0:
                print("  - Created PainterSpadeDecoder Painter")
        else:
            self.painter = nn.Module()
            if self.verbose > 0:
                print("  - Created Empty Painter")

    def encode(self, x):
        assert self.encoder is not None
        return self.encoder.forward(x)

    def __str__(self):
        return strings.generator(self)

    def sample_painter_z(self, batch_size, device, force_half=False):
        if self.opts.gen.p.no_z:
            return None

        z = torch.empty(
            batch_size,
            self.opts.gen.p.latent_dim,
            self.painter.z_h,
            self.painter.z_w,
            device=device,
        ).normal_(mean=0, std=1.0)

        if force_half:
            z = z.half()

        return z

    def make_m_cond(self, d, s, x):
        cats = [normalize(d), softmax(s, dim=1)]
        if self.opts.gen.m.spade.cond_nc == 15:
            assert x is not None
            cats += [
                F.interpolate(x, s.shape[-2:], mode="bilinear", align_corners=True)
            ]

        return torch.cat(cats, dim=1)

    def mask(self, x=None, z=None, cond=None, sigmoid=True):
        assert x is not None or z is not None
        assert not (x is not None and z is not None)
        if z is None:
            z = self.encode(x)

        if cond is None and self.opts.gen.m.use_spade:
            assert "s" in self.opts.tasks and "d" in self.opts.tasks
            with torch.no_grad():
                cond = self.make_m_cond(self.decoders["d"](z), self.decoders["s"](z), x)

        if cond is not None:
            device = z[0].device if isinstance(z, (tuple, list)) else z.device
            cond = cond.to(device)

        logits = self.decoders["m"](z, cond)

        if not sigmoid:
            return logits

        return torch.sigmoid(logits)

    def paint(self, m, x):
        """
        Paints given a mask and an image
        calls painter(z, x * (1.0 - m))
        Mask has 1s where water should be painted

        Args:
            m (torch.Tensor): Mask
            x (torch.Tensor): Image to paint

        Returns:
            torch.Tensor: painted image
        """
        z_paint = self.sample_painter_z(x.shape[0], x.device)
        m = m.to(x.dtype)
        fake = self.painter(z_paint, x * (1.0 - m))
        if self.opts.gen.p.paste_original_content:
            return x * (1.0 - m) + fake * m
        return fake

    def depth_image(self, x=None, z=None):
        assert x is not None or z is not None
        assert not (x is not None and z is not None)
        if z is None:
            z = self.encode(x)
        logits = self.decoders["d"](z)

        if logits.shape[1] > 1:
            logits = torch.argmax(logits, dim=1)
            logits = logits / logits.max()

        return logits


class MaskBaseDecoder(BaseDecoder):
    def __init__(self, opts):
        low_level_feats_dim = -1
        use_v3 = opts.gen.encoder.architecture == "deeplabv3"
        use_mobile_net = opts.gen.deeplabv3.backbone == "mobilenet"
        use_low = opts.gen.m.use_low_level_feats

        if use_v3 and use_mobile_net:
            input_dim = 320
            if use_low:
                low_level_feats_dim = 24
        elif use_v3:
            input_dim = 2048
            if use_low:
                low_level_feats_dim = 256
        else:
            input_dim = 2048

        super().__init__(
            n_upsample=opts.gen.m.n_upsample,
            n_res=opts.gen.m.n_res,
            input_dim=input_dim,
            proj_dim=opts.gen.m.proj_dim,
            output_dim=opts.gen.m.output_dim,
            norm=opts.gen.m.norm,
            activ=opts.gen.m.activ,
            pad_type=opts.gen.m.pad_type,
            output_activ="none",
            low_level_feats_dim=low_level_feats_dim,
        )


class BaseDepthDecoder(BaseDecoder):
    def __init__(self, opts):
        low_level_feats_dim = -1
        use_v3 = opts.gen.encoder.architecture == "deeplabv3"
        use_mobile_net = opts.gen.deeplabv3.backbone == "mobilenet"
        use_low = opts.gen.d.use_low_level_feats

        if use_v3 and use_mobile_net:
            input_dim = 320
            if use_low:
                low_level_feats_dim = 24
        elif use_v3:
            input_dim = 2048
            if use_low:
                low_level_feats_dim = 256
        else:
            input_dim = 2048

        n_upsample = 1 if opts.gen.d.upsample_featuremaps else 0
        output_dim = (
            1
            if not opts.gen.d.classify.enable
            else opts.gen.d.classify.linspace.buckets
        )

        self._target_size = None

        super().__init__(
            n_upsample=n_upsample,
            n_res=opts.gen.d.n_res,
            input_dim=input_dim,
            proj_dim=opts.gen.d.proj_dim,
            output_dim=output_dim,
            norm=opts.gen.d.norm,
            activ=opts.gen.d.activ,
            pad_type=opts.gen.d.pad_type,
            output_activ="none",
            low_level_feats_dim=low_level_feats_dim,
        )

    def set_target_size(self, size):
        """
        Set final interpolation's target size

        Args:
            size (int, list, tuple): target size (h, w). If int, target will be (i, i)
        """
        if isinstance(size, (list, tuple)):
            self._target_size = size[:2]
        else:
            self._target_size = (size, size)

    def forward(self, z, cond=None):
        if self._target_size is None:
            error = "self._target_size should be set with self.set_target_size()"
            error += "to interpolate depth to the target depth map's size"
            raise ValueError(error)

        d = super().forward(z)

        return F.interpolate(
            d, size=self._target_size, mode="bilinear", align_corners=True
        )


class MaskSpadeDecoder(nn.Module):
    def __init__(self, opts):
        """Create a SPADE-based decoder, which forwards z and the conditioning
        tensors seg (in the original paper, conditioning is on a semantic map only).
        All along, z is conditioned on seg. First 3 SpadeResblocks (SRB) do not shrink
        the channel dimension, and an upsampling is applied after each. Therefore
        2 upsamplings at this point. Then, for each remaining upsamplings
        (w.r.t. spade_n_up), the SRB shrinks channels by 2. Before final conv to get 3
        channels, the number of channels is therefore:
            final_nc = channels(z) * 2 ** (spade_n_up - 2)
        Args:
            latent_dim (tuple): z's shape (only the number of channels matters)
            cond_nc (int): conditioning tensor's expected number of channels
            spade_n_up (int): Number of total upsamplings from z
            spade_use_spectral_norm (bool): use spectral normalization?
            spade_param_free_norm (str): norm to use before SPADE de-normalization
            spade_kernel_size (int): SPADE conv layers' kernel size
        Returns:
            [type]: [description]
        """
        super().__init__()
        self.opts = opts
        latent_dim = opts.gen.m.spade.latent_dim
        cond_nc = opts.gen.m.spade.cond_nc
        spade_use_spectral_norm = opts.gen.m.spade.spade_use_spectral_norm
        spade_param_free_norm = opts.gen.m.spade.spade_param_free_norm
        spade_kernel_size = 3
        self.num_layers = opts.gen.m.spade.num_layers
        self.z_nc = latent_dim

        if (
            opts.gen.encoder.architecture == "deeplabv3"
            and opts.gen.deeplabv3.backbone == "mobilenet"
        ):
            self.input_dim = [320, 24]
            self.low_level_conv = Conv2dBlock(
                self.input_dim[1],
                self.input_dim[0],
                3,
                padding=1,
                activation="lrelu",
                pad_type="reflect",
                norm="spectral_batch",
            )
            self.merge_feats_conv = Conv2dBlock(
                self.input_dim[0] * 2,
                self.z_nc,
                3,
                padding=1,
                activation="lrelu",
                pad_type="reflect",
                norm="spectral_batch",
            )
        elif (
            opts.gen.encoder.architecture == "deeplabv3"
            and opts.gen.deeplabv3.backbone == "resnet"
        ):
            self.input_dim = [2048, 256]
            self.low_level_conv = Conv2dBlock(
                self.input_dim[1],
                self.input_dim[0],
                3,
                padding=1,
                activation="lrelu",
                pad_type="reflect",
                norm="spectral_batch",
            )
            self.merge_feats_conv = Conv2dBlock(
                self.input_dim[0] * 2,
                self.z_nc,
                3,
                padding=1,
                activation="lrelu",
                pad_type="reflect",
                norm="spectral_batch",
            )

        elif opts.gen.encoder.architecture == "deeplabv2":
            self.input_dim = 2048
            self.fc_conv = Conv2dBlock(
                self.input_dim,
                self.z_nc,
                3,
                padding=1,
                activation="lrelu",
                pad_type="reflect",
                norm="spectral_batch",
            )
        else:
            self.input_dim = opts.gen.default.res_dim
            self.fc_conv = Conv2dBlock(
                self.input_dim,
                self.z_nc,
                3,
                padding=1,
                activation="lrelu",
                pad_type="reflect",
                norm="spectral_batch",
            )
        self.spade_blocks = []
        for i in range(self.num_layers):
            self.spade_blocks.append(
                SPADEResnetBlock(
                    int(self.z_nc / (2 ** i)),
                    int(self.z_nc / (2 ** (i + 1))),
                    cond_nc,
                    spade_use_spectral_norm,
                    spade_param_free_norm,
                    spade_kernel_size,
                ).cuda()
            )
        self.spade_blocks = nn.Sequential(*self.spade_blocks)

        self.final_nc = int(self.z_nc / (2 ** self.num_layers))
        self.mask_conv = Conv2dBlock(
            self.final_nc,
            1,
            3,
            padding=1,
            activation="lrelu",
            pad_type="reflect",
            norm="spectral_batch",
        )
        self.upsample = InterpolateNearest2d(scale_factor=2)

    def forward(self, z, cond):
        if isinstance(z, (list, tuple)):
            z_h, z_l = z
            z_l = self.low_level_conv(z_l)
            z_l = F.interpolate(z_l, size=z_h.shape[-2:], mode="bilinear")
            z = torch.cat([z_h, z_l], axis=1)
            y = self.merge_feats_conv(z)
        else:
            y = self.fc_conv(z)

        for i in range(self.num_layers):
            y = self.spade_blocks[i](y, cond)
            y = self.upsample(y)
        y = self.mask_conv(y)
        return y

    def __str__(self):
        return "MaskerSpadeDecoder"
        # return strings.spadedecoder(self)<|MERGE_RESOLUTION|>--- conflicted
+++ resolved
@@ -9,31 +9,22 @@
 from torch import softmax
 
 import omnigan.strings as strings
-<<<<<<< HEAD
-from omnigan.blocks import BaseDecoder, PainterSpadeDecoder, DADADepthRegressionDecoder
+from omnigan.blocks import (
+    BaseDecoder,
+    Conv2dBlock,
+    DADADepthRegressionDecoder,
+    InterpolateNearest2d,
+    PainterSpadeDecoder,
+    SPADEResnetBlock,
+)
 from omnigan.deeplab import (
     DeepLabV2Decoder,
     DeeplabV2Encoder,
     DeepLabV3Decoder,
     build_v3_backbone,
 )
-
 from omnigan.encoder import BaseEncoder
-from omnigan.tutils import init_weights
-=======
-from omnigan.blocks import (
-    BaseDecoder,
-    DADADepthRegressionDecoder,
-    InterpolateNearest2d,
-    PainterSpadeDecoder,
-    SPADEResnetBlock,
-    Conv2dBlock,
-)
-from omnigan.deeplabv2 import DeepLabV2Decoder
-from omnigan.deeplabv3 import DeepLabV3Decoder, build_backbone
-from omnigan.encoder import BaseEncoder, DeeplabV2Encoder
 from omnigan.tutils import init_weights, normalize
->>>>>>> 492d09c1
 
 
 def get_gen(opts, latent_shape=None, verbose=0, no_init=False):
