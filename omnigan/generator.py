--- conflicted
+++ resolved
@@ -170,14 +170,10 @@
 
         return z
 
-<<<<<<< HEAD
-    def make_m_cond(self, d, s, x=None):
-=======
     def make_m_cond(self, d, s, x):
         if self.opts.gen.m.spade.detach:
             d = d.detach()
             s = s.detach()
->>>>>>> 63855781
         cats = [normalize(d), softmax(s, dim=1)]
         if self.opts.gen.m.spade.cond_nc == 15:
             assert x is not None
