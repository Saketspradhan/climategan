"""All non-tensor utils
"""
import os
import re
import subprocess
<<<<<<< HEAD
import json
from copy import deepcopy
=======
>>>>>>> 3711e470
from pathlib import Path

import yaml
from addict import Dict


def load_opts(path=None, default=None):
    # TODO add assert: if deeplabv2 then res_dim = 2048
    """Loads a configuration Dict from 2 files:
    1. default files with shared values across runs and users
    2. an overriding file with run- and user-specific values

    Args:
        path (pathlib.Path): where to find the overriding configuration
            default (pathlib.Path, optional): Where to find the default opts.
            Defaults to None. In which case it is assumed to be a default config
            which needs processing such as setting default values for lambdas and gen
            fields

    Returns:
        addict.Dict: options dictionnary, with overwritten default values
    """
    assert default or path

    if default is None:
        default_opts = Dict()
    else:
        with open(default, "r") as f:
            default_opts = Dict(yaml.safe_load(f))

    if path is None:
        overriding_opts = Dict()
    else:
        with open(path, "r") as f:
            overriding_opts = Dict(yaml.safe_load(f))

    default_opts.update(overriding_opts)

    default_opts.domains = []
    if "m" in default_opts.tasks:
        default_opts.domains.extend(["r", "s"])
    if "p" in default_opts.tasks:
        default_opts.domains.append("rf")
    if "simclr" in default_opts.tasks:
        default_opts.domains.append("r")
        if default_opts.gen.simclr.domain_adaptation:
            default_opts.domains.append("s")
    default_opts.domains = list(set(default_opts.domains))

    return set_data_paths(default_opts)


def set_data_paths(opts):
    """Update the data files paths in data.files.train and data.files.val
    from data.files.base

    Args:
        opts (addict.Dict): options

    Returns:
        addict.Dict: updated options
    """

    for mode in ["train", "val"]:
        for domain in opts.data.files[mode]:
            opts.data.files[mode][domain] = str(
                Path(opts.data.files.base) / opts.data.files[mode][domain]
            )

    return opts


def load_test_opts(test_file_path="config/trainer/local_tests.yaml"):
    """Returns the special opts set up for local tests
    Args:
        test_file_path (str, optional): Name of the file located in config/
            Defaults to "local_tests.yaml".

    Returns:
        addict.Dict: Opts loaded from defaults.yaml and updated from test_file_path
    """
    return load_opts(
        Path(__file__).parent.parent / f"{test_file_path}",
        default=Path(__file__).parent.parent / "shared/trainer/defaults.yaml",
    )


def get_git_revision_hash():
    """Get current git hash the code is run from

    Returns:
        str: git hash
    """
    return subprocess.check_output(["git", "rev-parse", "HEAD"]).decode().strip()


def write_hash(path):
    hash_code = get_git_revision_hash()
    with open(path, "w") as f:
        f.write(hash_code)


def get_increased_path(path):
    """Returns an increased path: if dir exists, returns `dir (1)`.
    If `dir (i)` exists, returns `dir (max(i) + 1)`

    get_increased_path("test").mkdir() creates `test/`
    then
    get_increased_path("test").mkdir() creates `test (1)/`
    etc.
    if `test (3)/` exists but not `test (2)/`, `test (4)/` is created so that indexes
    always increase

    Args:
        path (str or pathlib.Path): the file/directory which may already exist and would
            need to be increased

    Returns:
        pathlib.Path: increased path
    """
    fp = Path(path).resolve()
    f = str(fp)

    vals = []
    for n in fp.parent.glob("{}*".format(fp.name)):
        ms = list(re.finditer(r"^{} \(\d+\)$".format(f), str(n)))
        if ms:
            m = list(re.finditer(r"\(\d+\)$", str(n)))[0].group()
            vals.append(int(m.replace("(", "").replace(")", "")))
    if vals:
        ext = " ({})".format(max(vals) + 1)
    elif fp.exists():
        ext = " (1)"
    else:
        ext = ""

    return fp.parent / (fp.name + ext + fp.suffix)


def env_to_path(path):
    """Transorms an environment variable mention in a json
    into its actual value. E.g. $HOME/clouds -> /home/vsch/clouds

    Args:
        path (str): path potentially containing the env variable

    """
    path_elements = path.split("/")
    new_path = []
    for el in path_elements:
        if "$" in el:
            new_path.append(os.environ[el.replace("$", "")])
        else:
            new_path.append(el)
    return "/".join(new_path)


def flatten_opts(opts):
    """Flattens a multi-level addict.Dict or native dictionnary into a single
    level native dict with string keys representing the keys sequence to reach
    a value in the original argument.

    d = addict.Dict()
    d.a.b.c = 2
    d.a.b.d = 3
    d.a.e = 4
    d.f = 5
    flatten_opts(d)
    >>> {
        "a.b.c": 2,
        "a.b.d": 3,
        "a.e": 4,
        "f": 5,
    }

    Args:
        opts (addict.Dict or dict): addict dictionnary to flatten

    Returns:
        dict: flattened dictionnary
    """
    values_list = []

    def p(d, prefix="", vals=[]):
        for k, v in d.items():
            if isinstance(v, (Dict, dict)):
                p(v, prefix + k + ".", vals)
            elif isinstance(v, list):
                if isinstance(v[0], (Dict, dict)):
                    for i, m in enumerate(v):
                        p(m, prefix + k + "." + str(i) + ".", vals)
                else:
                    vals.append((prefix + k, str(v)))
            else:
                if isinstance(v, Path):
                    v = str(v)
                vals.append((prefix + k, v))

    p(opts, vals=values_list)
    return dict(values_list)


def get_comet_rest_api_key(path_to_config_file=None):
    """Gets a comet.ml rest_api_key in the following order:
    * config file specified as argument
    * environment variable
    * .comet.config file in the current working diretory
    * .comet.config file in your home

    config files must have a line like `rest_api_key=<some api key>`

    Args:
        path_to_config_file (str or pathlib.Path, optional): config_file to use.
            Defaults to None.

    Raises:
        ValueError: can't find a file
        ValueError: can't find the key in a file

    Returns:
        str: your comet rest_api_key
    """
    if "COMET_REST_API_KEY" in os.environ and path_to_config_file is None:
        return os.environ["COMET_REST_API_KEY"]
    if path_to_config_file is not None:
        p = Path(path_to_config_file)
    else:
        p = Path() / ".comet.config"
        if not p.exists():
            p = Path.home() / ".comet.config"
            if not p.exists():
                raise ValueError("Unable to find your COMET_REST_API_KEY")
    with p.open("r") as f:
        for l in f:
            if "rest_api_key" in l:
                return l.strip().split("=")[-1].strip()
    raise ValueError("Unable to find your COMET_REST_API_KEY in {}".format(str(p)))


<<<<<<< HEAD
def getListOfFiles(dirName):
    # create a list of file and sub directories
    listOfFile = os.listdir(dirName)
    allFiles = list()
    for entry in listOfFile:
        fullPath = os.path.join(dirName, entry)
        if os.path.isdir(fullPath):
            allFiles = allFiles + getListOfFiles(fullPath)
        else:
            allFiles.append(fullPath)

    return allFiles


def makeJsonFile(
    list_of_the_keys,
    list_of_the_addresses,
    splitter="/",  # for windows user, use "\\" instead of using "/"
    name_of_the_json_file="jsonfile.json",
):
    """
    How to use it?
    e.g.
    main(['x','m','d'], [
    '/network/tmp1/ccai/data/munit_dataset/trainA_size_1200/',
    '/network/tmp1/ccai/data/munit_dataset/seg_trainA_size_1200/',
    '/network/tmp1/ccai/data/munit_dataset/trainA_megadepth_resized/'
    ], 'train_r_resized.json')
    """

    print("Please Make sure there is a file with the same name in each folder!")
    assert len(list_of_the_keys) == len(
        list_of_the_addresses
    ), "list_of_the_keys and list_of_the_addresses must have the same length!"

    Lists_of_files = [
        getListOfFiles(list_of_the_addresses[j]) for j in range(len(list_of_the_keys))
    ]

    Dict_of_fileAddressMap = {
        list_of_the_keys[j]: {
            ".".join(file.split(splitter)[-1].split(".")[:-1]): file
            for file in Lists_of_files[j]
        }
        for j in range(len(list_of_the_keys))
    }
    # The keys of the Dict_of_fileAddressMap are like 'x', 'm', 'd'...
    # The values of the Dict_of_fileAddressMap are a dictionary whose keys are the filenames without extension
    # whose values are the path of the filename
    # e.g. Dict_of_fileAddressMap = {'x': {'A': '/network/tmp1/ccai/data/munit_dataset/trainA_size_1200/A.png', ...},
    #                                'm': {'A': '/network/tmp1/ccai/data/munit_dataset/seg_trainA_size_1200/A.jpg',...}
    #                                'd': {'A': '/network/tmp1/ccai/data/munit_dataset/trainA_megadepth_resized/A.bmp',...}
    #                                ...}

    listofDict = []
    for file in Lists_of_files[0]:
        filename = file.split(splitter)[-1]  # the filename with 'x' extension
        filename_ = ".".join(filename.split(".")[:-1])  # the filename without extension
        tmpDict = {}
        for i in range(len(list_of_the_keys)):
            tmpDict[list_of_the_keys[i]] = Dict_of_fileAddressMap[list_of_the_keys[i]][
                filename_
            ]
        listofDict.append(tmpDict)
    with open(name_of_the_json_file, "w", encoding="utf-8") as outfile:
        json.dump(listofDict, outfile, ensure_ascii=False)
=======
def sum_dict(dict1, dict2):
    """[Add dict2 into dict1]
    """

    for k, v in dict2.items():
        if not isinstance(v, dict):
            dict1[k] += v
        else:
            sum_dict(dict1[k], dict2[k])
    return dict1


def div_dict(dict1, div_by):
    """[Divide elements of {dict1} by {div_by}]
    """

    for k, v in dict1.items():
        if not isinstance(v, dict):
            dict1[k] /= div_by
        else:
            div_dict(dict1[k], div_by)
    return dict1
>>>>>>> 3711e470
<|MERGE_RESOLUTION|>--- conflicted
+++ resolved
@@ -3,11 +3,8 @@
 import os
 import re
 import subprocess
-<<<<<<< HEAD
 import json
 from copy import deepcopy
-=======
->>>>>>> 3711e470
 from pathlib import Path
 
 import yaml
@@ -247,78 +244,79 @@
     raise ValueError("Unable to find your COMET_REST_API_KEY in {}".format(str(p)))
 
 
-<<<<<<< HEAD
-def getListOfFiles(dirName):
+def get_files(dirName):
     # create a list of file and sub directories
-    listOfFile = os.listdir(dirName)
-    allFiles = list()
-    for entry in listOfFile:
+    files = os.listdir(dirName)
+    all_files = list()
+    for entry in files:
         fullPath = os.path.join(dirName, entry)
         if os.path.isdir(fullPath):
-            allFiles = allFiles + getListOfFiles(fullPath)
+            all_files = all_files + get_files(fullPath)
         else:
-            allFiles.append(fullPath)
-
-    return allFiles
-
-
-def makeJsonFile(
-    list_of_the_keys,
-    list_of_the_addresses,
+            all_files.append(fullPath)
+
+    return all_files
+
+
+def make_json_file(
+    keys,
+    addresses,
     splitter="/",  # for windows user, use "\\" instead of using "/"
     name_of_the_json_file="jsonfile.json",
 ):
     """
-    How to use it?
+        How to use it?
     e.g.
     main(['x','m','d'], [
     '/network/tmp1/ccai/data/munit_dataset/trainA_size_1200/',
     '/network/tmp1/ccai/data/munit_dataset/seg_trainA_size_1200/',
     '/network/tmp1/ccai/data/munit_dataset/trainA_megadepth_resized/'
     ], 'train_r_resized.json')
+
+    Args:
+        keys (list): [description]
+        addresses (list): [description]
+        splitter (str, optional): [description]. Defaults to "/".
     """
 
     print("Please Make sure there is a file with the same name in each folder!")
-    assert len(list_of_the_keys) == len(
-        list_of_the_addresses
-    ), "list_of_the_keys and list_of_the_addresses must have the same length!"
-
-    Lists_of_files = [
-        getListOfFiles(list_of_the_addresses[j]) for j in range(len(list_of_the_keys))
-    ]
-
-    Dict_of_fileAddressMap = {
-        list_of_the_keys[j]: {
+    assert len(keys) == len(addresses), "keys and addresses must have the same length!"
+
+    files = [get_files(addresses[j]) for j in range(len(keys))]
+
+    file_address_map = {
+        keys[j]: {
             ".".join(file.split(splitter)[-1].split(".")[:-1]): file
-            for file in Lists_of_files[j]
+            for file in files[j]
         }
-        for j in range(len(list_of_the_keys))
+        for j in range(len(keys))
     }
-    # The keys of the Dict_of_fileAddressMap are like 'x', 'm', 'd'...
-    # The values of the Dict_of_fileAddressMap are a dictionary whose keys are the filenames without extension
-    # whose values are the path of the filename
-    # e.g. Dict_of_fileAddressMap = {'x': {'A': '/network/tmp1/ccai/data/munit_dataset/trainA_size_1200/A.png', ...},
-    #                                'm': {'A': '/network/tmp1/ccai/data/munit_dataset/seg_trainA_size_1200/A.jpg',...}
-    #                                'd': {'A': '/network/tmp1/ccai/data/munit_dataset/trainA_megadepth_resized/A.bmp',...}
-    #                                ...}
-
-    listofDict = []
-    for file in Lists_of_files[0]:
+    # The keys of the file_address_map are like 'x', 'm', 'd'...
+    # The values of the file_address_map are a dictionary whose keys are the
+    # filenames without extension whose values are the path of the filename
+    # e.g. file_address_map =
+    # {'x': {'A': 'path/to/trainA_size_1200/A.png', ...},
+    #  'm': {'A': 'path/to/seg_trainA_size_1200/A.jpg',...}
+    #  'd': {'A': 'path/to/trainA_megadepth_resized/A.bmp',...}
+    # ...}
+
+    dicts = []
+    for file in files[0]:
         filename = file.split(splitter)[-1]  # the filename with 'x' extension
         filename_ = ".".join(filename.split(".")[:-1])  # the filename without extension
-        tmpDict = {}
-        for i in range(len(list_of_the_keys)):
-            tmpDict[list_of_the_keys[i]] = Dict_of_fileAddressMap[list_of_the_keys[i]][
+        tmp_dict = {}
+        for i in range(len(keys)):
+            tmp_dict[keys[i]] = file_address_map[keys[i]][
                 filename_
             ]
-        listofDict.append(tmpDict)
+        dicts.append(tmp_dict)
     with open(name_of_the_json_file, "w", encoding="utf-8") as outfile:
-        json.dump(listofDict, outfile, ensure_ascii=False)
-=======
+        json.dump(dicts, outfile, ensure_ascii=False)
+
+
 def sum_dict(dict1, dict2):
-    """[Add dict2 into dict1]
-    """
-
+    """Add dict2 into dict1
+    """
     for k, v in dict2.items():
         if not isinstance(v, dict):
             dict1[k] += v
@@ -328,13 +326,11 @@
 
 
 def div_dict(dict1, div_by):
-    """[Divide elements of {dict1} by {div_by}]
-    """
-
+    """Divide elements of dict1 by div_by
+    """
     for k, v in dict1.items():
         if not isinstance(v, dict):
             dict1[k] /= div_by
         else:
             div_dict(dict1[k], div_by)
-    return dict1
->>>>>>> 3711e470
+    return dict1