"""Define all losses. When possible, as inheriting from nn.Module
To send predictions to target.device
"""
import numpy as np
import torch
import torch.nn.functional as F
from torch.autograd import Variable
import torch.nn as nn
from random import random as rand


class GANLoss(nn.Module):
    def __init__(
        self,
        use_lsgan=True,
        target_real_label=1.0,
        target_fake_label=0.0,
        soft_shift=0.0,
        flip_prob=0.0,
        verbose=0,
    ):
        """Defines the GAN loss which uses either LSGAN or the regular GAN.
        When LSGAN is used, it is basically same as MSELoss,
        but it abstracts away the need to create the target label tensor
        that has the same size as the input +

        * label smoothing: target_real_label=0.75
        * label flipping: flip_prob > 0.

        source: https://github.com/sangwoomo/instagan/blob
        /b67e9008fcdd6c41652f8805f0b36bcaa8b632d6/models/networks.py

        Args:
            use_lsgan (bool, optional): Use MSE or BCE. Defaults to True.
            target_real_label (float, optional): Value for the real target.
                Defaults to 1.0.
            target_fake_label (float, optional): Value for the fake target.
                Defaults to 0.0.
            flip_prob (float, optional): Probability of flipping the label
                (use for real target in Discriminator only). Defaults to 0.0.
        """
        super().__init__()

        self.soft_shift = soft_shift
        self.verbose = verbose

        self.register_buffer("real_label", torch.tensor(target_real_label))
        self.register_buffer("fake_label", torch.tensor(target_fake_label))
        if use_lsgan:
            self.loss = nn.MSELoss()
        else:
            self.loss = nn.BCELoss()
        self.flip_prob = flip_prob

    def get_target_tensor(self, input, target_is_real):
        soft_change = torch.FloatTensor(1).uniform_(0, self.soft_shift)
        if self.verbose > 0:
            print("GANLoss sampled soft_change:", soft_change.item())
        if target_is_real:
            target_tensor = self.real_label - soft_change
        else:
            target_tensor = self.fake_label + soft_change
        return target_tensor.expand_as(input)

    def __call__(self, input, target_is_real):
        if rand() < self.flip_prob:
            target_is_real = not target_is_real
            if self.verbose > 0:
                print("GANLoss: flipping label")
        target_tensor = self.get_target_tensor(input, target_is_real)
        return self.loss(input, target_tensor.to(input.device))


class FeatMatchLoss(nn.Module):
    def __init__(self):
        super().__init__()
        self.criterionFeat = torch.nn.L1Loss()

    def __call__(self, pred_real, pred_fake):
        # pred_{real, fake} are lists of features
        num_D = len(pred_fake)
        GAN_Feat_loss = 0.0
        for i in range(num_D):  # for each discriminator
            # last output is the final prediction, so we exclude it
            num_intermediate_outputs = len(pred_fake[i]) - 1
            for j in range(num_intermediate_outputs):  # for each layer output
                unweighted_loss = self.criterionFeat(
                    pred_fake[i][j], pred_real[i][j].detach()
                )
                GAN_Feat_loss += unweighted_loss / num_D
        return GAN_Feat_loss


class CrossEntropy(nn.Module):
    def __init__(self):
        super().__init__()
        self.loss = torch.nn.CrossEntropyLoss()

    def __call__(self, logits, target):
        return self.loss(logits, target.to(logits.device))


class BinaryCrossEntropy(nn.Module):
    def __init__(self):
        super().__init__()
        self.loss = torch.nn.BCELoss()

    def __call__(self, logits, target):
        return self.loss(logits, target.to(logits.device))


class PixelCrossEntropy(CrossEntropy):
    """
    Computes the cross entropy per pixel
        in  > pred: b x c x h x w | label: b x h x w (int)
        out > b x h x w
    """

    def __init__(self):
        super().__init__()
        self.loss = torch.nn.CrossEntropyLoss(reduction="none")


class TravelLoss(nn.Module):
    def __init__(self, eps=1e-12):
        super().__init__()
        self.eps = eps

    def cosine_loss(self, real, fake):
        norm_real = torch.norm(real, p=2, dim=1)[:, None]
        norm_fake = torch.norm(fake, p=2, dim=1)[:, None]
        mat_real = real / norm_real
        mat_fake = fake / norm_fake
        mat_real = torch.max(mat_real, self.eps * torch.ones_like(mat_real))
        mat_fake = torch.max(mat_fake, self.eps * torch.ones_like(mat_fake))
        # compute only the diagonal of the matrix multiplication
        return torch.einsum("ij, ji -> i", mat_fake, mat_real).sum()

    def __call__(self, S_real, S_fake):
        self.v_real = []
        self.v_fake = []
        for i in range(len(S_real)):
            for j in range(i):
                self.v_real.append((S_real[i] - S_real[j])[None, :])
                self.v_fake.append((S_fake[i] - S_fake[j])[None, :])
        self.v_real_t = torch.cat(self.v_real, dim=0)
        self.v_fake_t = torch.cat(self.v_fake, dim=0)
        return self.cosine_loss(self.v_real_t, self.v_fake_t)


class TVLoss(nn.Module):
    """Total Variational Regularization: Penalizes differences in
        neighboring pixel values

        source: https://github.com/jxgu1016/Total_Variation_Loss.pytorch/blob/master/TVLoss.py
    """

    def __init__(self, tvloss_weight=1):
        """
        Args:
            TVLoss_weight (int, optional): [lambda i.e. weight for loss]. Defaults to 1.
        """
        super(TVLoss, self).__init__()
        self.tvloss_weight = tvloss_weight

    def forward(self, x):
        batch_size = x.size()[0]
        h_x = x.size()[2]
        w_x = x.size()[3]
        count_h = self._tensor_size(x[:, :, 1:, :])
        count_w = self._tensor_size(x[:, :, :, 1:])
        h_tv = torch.pow((x[:, :, 1:, :] - x[:, :, : h_x - 1, :]), 2).sum()
        w_tv = torch.pow((x[:, :, :, 1:] - x[:, :, :, : w_x - 1]), 2).sum()
        return self.tvloss_weight * 2 * (h_tv / count_h + w_tv / count_w) / batch_size

    def _tensor_size(self, t):
        return t.size()[1] * t.size()[2] * t.size()[3]


def cross_entropy_2d(predict, target):
    """
    Args:
        predict:(n, c, h, w)
        target:(n, h, w)
    """
    assert not target.requires_grad
    assert predict.dim() == 4
    assert target.dim() == 3
    assert predict.size(0) == target.size(0), f"{predict.size(0)} vs {target.size(0)}"
    assert predict.size(2) == target.size(1), f"{predict.size(2)} vs {target.size(1)}"
    assert predict.size(3) == target.size(2), f"{predict.size(3)} vs {target.size(3)}"
    n, c, h, w = predict.size()
    target_mask = (target >= 0) * (target != 255)
    target = target[target_mask]
    if not target.data.dim():
        return Variable(torch.zeros(1))
    predict = predict.transpose(1, 2).transpose(2, 3).contiguous()
    predict = predict[target_mask.view(n, h, w, 1).repeat(1, 1, 1, c)].view(-1, c)
    loss = F.cross_entropy(predict, target)
    return loss


def entropy_loss(v):
    """
        Entropy loss for probabilistic prediction vectors
        input: batch_size x channels x h x w
        output: batch_size x 1 x h x w
    """
    assert v.dim() == 4
    n, c, h, w = v.size()
    return -torch.sum(torch.mul(v, torch.log2(v + 1e-30))) / (n * h * w * np.log2(c))


class MSELoss(nn.Module):
    """
    Creates a criterion that measures the mean squared error
    (squared L2 norm) between each element in the input x and target y .
    """

    def __init__(self):
        super().__init__()
        self.loss = torch.nn.MSELoss()

    def __call__(self, prediction, target):
        return self.loss(prediction, target.to(prediction.device))


class L1Loss(MSELoss):
    """
    Creates a criterion that measures the mean absolute error
    (MAE) between each element in the input x and target y
    """

    def __init__(self):
        super().__init__()
        self.loss = torch.nn.L1Loss()


<<<<<<< HEAD
class SIMSELoss(nn.Module):
    """Scale invariant MSE Loss
    """

    def __init__(self):
        super(SIMSELoss, self).__init__()

    def __call__(self, prediction, target):
        d = prediction - target
        diff = torch.mean(d * d)
        relDiff = (d.sum() * d.sum()) / float(d.size()[-1] * d.size()[-2])
        return diff - relDiff
=======
class ContextLoss(nn.Module):
    """
    Masked L1 loss
    """

    def __call__(self, input, target, mask):
        return torch.mean(torch.abs(torch.mul((input - target), 1 - mask)))
>>>>>>> bb28f32c


##################################################################################
# VGG network definition
##################################################################################
from torchvision import models

# Source: https://github.com/NVIDIA/pix2pixHD
class Vgg19(torch.nn.Module):
    def __init__(self, requires_grad=False):
        super(Vgg19, self).__init__()
        vgg_pretrained_features = models.vgg19(pretrained=True).features
        self.slice1 = torch.nn.Sequential()
        self.slice2 = torch.nn.Sequential()
        self.slice3 = torch.nn.Sequential()
        self.slice4 = torch.nn.Sequential()
        self.slice5 = torch.nn.Sequential()
        for x in range(2):
            self.slice1.add_module(str(x), vgg_pretrained_features[x])
        for x in range(2, 7):
            self.slice2.add_module(str(x), vgg_pretrained_features[x])
        for x in range(7, 12):
            self.slice3.add_module(str(x), vgg_pretrained_features[x])
        for x in range(12, 21):
            self.slice4.add_module(str(x), vgg_pretrained_features[x])
        for x in range(21, 30):
            self.slice5.add_module(str(x), vgg_pretrained_features[x])
        if not requires_grad:
            for param in self.parameters():
                param.requires_grad = False

    def forward(self, X):
        h_relu1 = self.slice1(X)
        h_relu2 = self.slice2(h_relu1)
        h_relu3 = self.slice3(h_relu2)
        h_relu4 = self.slice4(h_relu3)
        h_relu5 = self.slice5(h_relu4)
        out = [h_relu1, h_relu2, h_relu3, h_relu4, h_relu5]
        return out


# Source: https://github.com/NVIDIA/pix2pixHD
class VGGLoss(nn.Module):
    def __init__(self, device):
        super().__init__()
        self.vgg = Vgg19().to(device).eval()
        self.criterion = nn.L1Loss()
        self.weights = [1.0 / 32, 1.0 / 16, 1.0 / 8, 1.0 / 4, 1.0]

    def forward(self, x, y):
        x_vgg, y_vgg = self.vgg(x), self.vgg(y)
        loss = 0
        for i in range(len(x_vgg)):
            loss += self.weights[i] * self.criterion(x_vgg[i], y_vgg[i].detach())
        return loss


def get_losses(opts, verbose, device=None):
    """Sets the loss functions to be used by G, D and C, as specified
    in the opts and returns a dictionnary of losses:

    losses = {
        "G": {
            "gan": {"a": ..., "t": ...},
            "cycle": {"a": ..., "t": ...}
            "auto": {"a": ..., "t": ...}
            "tasks": {"h": ..., "d": ..., "s": ..., etc.}
        },
        "D": GANLoss,
        "C": ...
    }
    """

    losses = {
        "G": {"a": {}, "p": {}, "tasks": {}},
        "D": {"default": {}, "advent": {}},
        "C": {},
    }

    # ------------------------------
    # -----  Generator Losses  -----
    # ------------------------------
    # painter losses
    if "p" in opts.tasks:
        losses["G"]["p"]["gan"] = GANLoss()
        losses["G"]["p"]["sm"] = PixelCrossEntropy()
        losses["G"]["p"]["dm"] = MSELoss()
        losses["G"]["p"]["vgg"] = VGGLoss(device)
        losses["G"]["p"]["tv"] = TVLoss(opts.train.lambdas.G.p.tv)
        losses["G"]["p"]["context"] = ContextLoss()
        losses["G"]["p"]["featmatch"] = FeatMatchLoss()

    # task losses
    # ? * add discriminator and gan loss to these task when no ground truth
    # ?   instead of noisy label
    if "d" in opts.tasks:
        losses["G"]["tasks"]["d"] = SIMSELoss()
    if "s" in opts.tasks:
        losses["G"]["tasks"]["s"] = CrossEntropy()
    if "m" in opts.tasks:
        losses["G"]["tasks"]["m"] = {}
        losses["G"]["tasks"]["m"]["main"] = nn.BCELoss()
        losses["G"]["tasks"]["m"]["tv"] = TVLoss(opts.train.lambdas.G.m.tv)
        losses["G"]["tasks"]["m"]["advent"] = ADVENTAdversarialLoss(opts)

    # undistinguishable features loss
    # TODO setup a get_losses func to assign the right loss according to the yaml
    if opts.classifier.loss == "l1":
        loss_classifier = L1Loss()
    elif opts.classifier.loss == "l2":
        loss_classifier = MSELoss()
    else:
        loss_classifier = CrossEntropy()
    losses["G"]["classifier"] = loss_classifier
    # -------------------------------
    # -----  Classifier Losses  -----
    # -------------------------------
    losses["C"] = loss_classifier
    # ----------------------------------
    # -----  Discriminator Losses  -----
    # ----------------------------------
    losses["D"]["default"] = GANLoss(
        soft_shift=opts.dis.soft_shift, flip_prob=opts.dis.flip_prob, verbose=verbose
    )
    losses["D"]["advent"] = ADVENTAdversarialLoss(opts)
    return losses


def prob_2_entropy(prob):
    """
    convert probabilistic prediction maps to weighted self-information maps
    """
    n, c, h, w = prob.size()
    return -torch.mul(prob, torch.log2(prob + 1e-30)) / np.log2(c)


class CustomBCELoss(nn.Module):
    """
        The first argument is a tensor and the second arguement is an int.
        There is no need to take simoid before calling this function.
    """

    def __init__(self):
        super().__init__()
        self.loss = torch.nn.BCEWithLogitsLoss()

    def __call__(self, prediction, target):
        return self.loss(
            prediction,
            torch.FloatTensor(prediction.size())
            .fill_(target)
            .to(prediction.get_device()),
        )


class ADVENTAdversarialLoss(nn.Module):
    """
        TODO
    """

    def __init__(self, opts):
        super().__init__()
        self.opts = opts
        self.loss = CustomBCELoss()

    def __call__(self, prediction, target, discriminator):
        d_out = discriminator(prob_2_entropy(F.softmax(prediction, dim=1)))
        loss_ = self.loss(d_out, target)

        return loss_<|MERGE_RESOLUTION|>--- conflicted
+++ resolved
@@ -7,7 +7,7 @@
 from torch.autograd import Variable
 import torch.nn as nn
 from random import random as rand
-
+from torchvision import models
 
 class GANLoss(nn.Module):
     def __init__(
@@ -235,8 +235,7 @@
         super().__init__()
         self.loss = torch.nn.L1Loss()
 
-
-<<<<<<< HEAD
+=
 class SIMSELoss(nn.Module):
     """Scale invariant MSE Loss
     """
@@ -249,7 +248,7 @@
         diff = torch.mean(d * d)
         relDiff = (d.sum() * d.sum()) / float(d.size()[-1] * d.size()[-2])
         return diff - relDiff
-=======
+
 class ContextLoss(nn.Module):
     """
     Masked L1 loss
@@ -257,13 +256,11 @@
 
     def __call__(self, input, target, mask):
         return torch.mean(torch.abs(torch.mul((input - target), 1 - mask)))
->>>>>>> bb28f32c
 
 
 ##################################################################################
 # VGG network definition
 ##################################################################################
-from torchvision import models
 
 # Source: https://github.com/NVIDIA/pix2pixHD
 class Vgg19(torch.nn.Module):
