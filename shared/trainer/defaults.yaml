--- conflicted
+++ resolved
@@ -176,12 +176,8 @@
     n_res: 3
     use_low_level_feats: True
     spade:
-<<<<<<< HEAD
       latent_dim: 128
-=======
-      detach: True # detach s_pred and d_pred conditionning tensors
-      latent_dim: 256
->>>>>>> 63855781
+      detach: True # detach s_pred and d_pred conditioning tensors
       cond_nc: 12 # 12 without x, 15 with x
       spade_use_spectral_norm: True
       spade_param_free_norm: batch
