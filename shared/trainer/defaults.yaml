--- conflicted
+++ resolved
@@ -120,12 +120,7 @@
     init_gain: 0.2
     use_sigmoid: false
     num_D: 3 #Number of discriminators to use (>1 means multi-scale)
-<<<<<<< HEAD
-    get_intermediate_features: true
-=======
     get_intermediate_features: false
->>>>>>> bb28f32c
-
   p:
     <<: *default-dis
   m:
